{application, emqx,
 [{id, "emqx"},
  {description, "EMQ X"},
<<<<<<< HEAD
  {vsn, "4.3.1"}, % strict semver, bump manually!
=======
  {vsn, "4.3.2"}, % strict semver, bump manually!
>>>>>>> b24ae592
  {modules, []},
  {registered, []},
  {applications, [kernel,stdlib,gproc,gen_rpc,esockd,cowboy,sasl,os_mon]},
  {mod, {emqx_app,[]}},
  {env, []},
  {licenses, ["Apache-2.0"]},
  {maintainers, ["EMQ X Team <contact@emqx.io>"]},
  {links, [{"Homepage", "https://emqx.io/"},
           {"Github", "https://github.com/emqx/emqx"}
          ]}
]}.<|MERGE_RESOLUTION|>--- conflicted
+++ resolved
@@ -1,11 +1,7 @@
 {application, emqx,
  [{id, "emqx"},
   {description, "EMQ X"},
-<<<<<<< HEAD
-  {vsn, "4.3.1"}, % strict semver, bump manually!
-=======
   {vsn, "4.3.2"}, % strict semver, bump manually!
->>>>>>> b24ae592
   {modules, []},
   {registered, []},
   {applications, [kernel,stdlib,gproc,gen_rpc,esockd,cowboy,sasl,os_mon]},
