--- conflicted
+++ resolved
@@ -179,17 +179,12 @@
         find . -maxdepth 1 -name "${EMQX_NAME}-*-${ARCH}.zip" |
             while read -r pkg; do
                 packagename=$(basename "${pkg}")
-<<<<<<< HEAD
-                unzip "$packagename"
+                unzip -q "$packagename"
                 if ! ./emqx/bin/emqx start; then
                     cat emqx/log/erlang.log.1 || true
                     cat emqx/log/emqx.log.1 || true
                     exit 1
                 fi
-=======
-                unzip -q "$packagename"
-                ./emqx/bin/emqx start || ( tail emqx/log/emqx.log.1 && exit 1 )
->>>>>>> 5171d381
                 ./emqx/bin/emqx_ctl status
                 ./emqx/bin/emqx versions
                 cp "${PACKAGE_PATH}/${EMQX_NAME}-${TARGET_VERSION}"-*-"${ARCH}".zip ./emqx/releases
