--- conflicted
+++ resolved
@@ -22,14 +22,8 @@
 
 - Enhanced log security in ACL modules, sensitive data will be obscured. [#9242](https://github.com/emqx/emqx/pull/9242).
 
-<<<<<<< HEAD
-=======
-- Add `dashboard.bootstrap_users_file` configuration to bulk import default administrative username and password when EMQX initializes the database [#9256](https://github.com/emqx/emqx/pull/9256).
-
 - Add `management.bootstrap_apps_file` configuration to bulk import default app/secret when EMQX initializes the database [#9273](https://github.com/emqx/emqx/pull/9273).
 
-
->>>>>>> 1b616422
 ## Bug fixes
 
 - Fix that after uploading a backup file with an UTF8 filename, HTTP API `GET /data/export` fails with status code 500 [#9224](https://github.com/emqx/emqx/pull/9224).
