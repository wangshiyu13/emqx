--- conflicted
+++ resolved
@@ -16,11 +16,7 @@
     strategy:
       fail-fast: false
       matrix:
-<<<<<<< HEAD
         otp:
-=======
-        erl_otp:
->>>>>>> c8920b54
         - 24.1.5-3
         os:
         - ubuntu20.04
@@ -36,7 +32,6 @@
           - runs-on: aws-amd64
             use-self-hosted: false
 
-<<<<<<< HEAD
     container: ghcr.io/emqx/emqx-builder/4.4-19:${{ matrix.otp }}-${{ matrix.os }}
 
     steps:
@@ -44,22 +39,6 @@
     - uses: ./.github/actions/detect-profiles
       with:
         ci_git_token: ${{ secrets.CI_GIT_TOKEN }}
-=======
-    container: ghcr.io/emqx/emqx-builder/4.4-19:${{ matrix.erl_otp }}-${{ matrix.os }}
-
-    steps:
-    - uses: actions/checkout@v1
-    - name: prepare
-      run: |
-        git config --global --add safe.directory "$GITHUB_WORKSPACE"
-        if make emqx-ee --dry-run > /dev/null 2>&1; then
-          echo "https://ci%40emqx.io:${{ secrets.CI_GIT_TOKEN }}@github.com" > $HOME/.git-credentials
-          git config --global credential.helper store
-          echo "EMQX_NAME=emqx-ee" >> $GITHUB_ENV
-        else
-          echo "EMQX_NAME=emqx" >> $GITHUB_ENV
-        fi
->>>>>>> c8920b54
     - name: fix-git-unsafe-repository
       run: git config --global --add safe.directory /__w/emqx/emqx
     - uses: actions/cache@v2
@@ -93,15 +72,6 @@
   windows:
     runs-on: windows-2019
     if: endsWith(github.repository, 'emqx')
-<<<<<<< HEAD
-    strategy:
-      fail-fast: false
-      matrix:
-        profile:
-          - emqx
-        otp:
-          - 24.2.1
-=======
     strategy:
       fail-fast: false
       matrix:
@@ -140,62 +110,6 @@
     strategy:
       fail-fast: false
       matrix:
-        otp:
-        - 24.1.5-3
-        macos:
-        - macos-11
-
-    runs-on: ${{  matrix.macos }}
-
->>>>>>> c8920b54
-    steps:
-    - uses: actions/checkout@v2
-    - uses: ilammy/msvc-dev-cmd@v1
-    - uses: erlef/setup-beam@v1
-      with:
-<<<<<<< HEAD
-        otp-version: ${{ matrix.otp }}
-=======
-        path: ~/.kerl/${{ matrix.otp }}
-        key: otp-install-${{ matrix.otp }}-${{ matrix.macos }}-static-ssl-disable-hipe-disable-jit
-    - name: build erlang
-      if: steps.cache.outputs.cache-hit != 'true'
-      timeout-minutes: 60
-      env:
-        KERL_BUILD_BACKEND: git
-        OTP_GITHUB_URL: https://github.com/emqx/otp
-        KERL_CONFIGURE_OPTIONS: --disable-dynamic-ssl-lib --with-ssl=/usr/local/opt/openssl@1.1 --disable-hipe --disable-jit
-      run: |
-        kerl update releases
-        kerl build ${{ matrix.otp }}
-        kerl install ${{ matrix.otp }} $HOME/.kerl/${{ matrix.otp }}
->>>>>>> c8920b54
-    - name: build
-      env:
-        PYTHON: python
-        DIAGNOSTIC: 1
-        SYSTEM: windows
-      run: |
-<<<<<<< HEAD
-        erl -eval "erlang:display(crypto:info_lib())" -s init stop
-        make ${{ matrix.profile }}-zip
-    - name: run emqx
-      timeout-minutes: 1
-      run: |
-        ./_build/${{ matrix.profile }}/rel/emqx/bin/emqx start
-        Start-Sleep -s 5
-        echo "EMQX started"
-        ./_build/${{ matrix.profile }}/rel/emqx/bin/emqx stop
-        echo "EMQX stopped"
-        ./_build/${{ matrix.profile }}/rel/emqx/bin/emqx install
-        echo "EQMX installed"
-        ./_build/${{ matrix.profile }}/rel/emqx/bin/emqx uninstall
-        echo "EQMX uninstaled"
-
-  mac:
-    strategy:
-      fail-fast: false
-      matrix:
         profile:
           - emqx
         otp:
@@ -206,14 +120,6 @@
     steps:
     - uses: actions/checkout@v1
     - uses: ./.github/actions/detect-profiles
-=======
-        . $HOME/.kerl/${{ matrix.otp }}/activate
-        make ensure-rebar3
-        sudo cp rebar3 /usr/local/bin/rebar3
-        make ${EMQX_NAME}-zip
-    - uses: actions/upload-artifact@v1
-      if: failure()
->>>>>>> c8920b54
       with:
         ci_git_token: ${{ secrets.CI_GIT_TOKEN }}
     - uses: ./.github/actions/package-macos
