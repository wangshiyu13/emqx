defmodule EMQXUmbrella.MixProject do
  use Mix.Project

  @moduledoc """

  The purpose of this file is to configure the release of EMQX under
  Mix.  Since EMQX uses its own configuration conventions and startup
  procedures, one cannot simply use `iex -S mix`.  Instead, it's
  recommendd to build and use the release.

  ## Profiles

  To control the profile and edition to build, we case split on the
  MIX_ENV value.

  The following profiles are valid:

    * `emqx`
    * `emqx-enterprise`
    * `emqx-pkg`
    * `emqx-enterprise-pkg`
    * `dev` -> same as `emqx`, for convenience

  ## Release Environment Variables

  The release build is controlled by a few environment variables.

    * `ELIXIR_MAKE_TAR` - If set to `yes`, will produce a `.tar.gz`
      tarball along with the release.
  """

  def project() do
    profile_info = check_profile!()
    version = pkg_vsn()

    [
      app: :emqx_mix,
      version: version,
      deps: deps(profile_info, version),
      releases: releases()
    ]
  end

  defp deps(profile_info, version) do
    # we need several overrides here because dependencies specify
    # other exact versions, and not ranges.
    [
      {:lc, github: "emqx/lc", tag: "0.3.2", override: true},
      {:redbug, "2.0.8"},
      {:covertool, github: "zmstone/covertool", tag: "2.0.4.1", override: true},
      {:typerefl, github: "ieQu1/typerefl", tag: "0.9.1", override: true},
      {:ehttpc, github: "emqx/ehttpc", tag: "0.4.8", override: true},
      {:gproc, github: "uwiger/gproc", tag: "0.8.0", override: true},
      {:jiffy, github: "emqx/jiffy", tag: "1.0.5", override: true},
      {:cowboy, github: "emqx/cowboy", tag: "2.9.0", override: true},
      {:esockd, github: "emqx/esockd", tag: "5.9.6", override: true},
      {:rocksdb, github: "emqx/erlang-rocksdb", tag: "1.7.2-emqx-9", override: true},
      {:ekka, github: "emqx/ekka", tag: "0.15.1", override: true},
      {:gen_rpc, github: "emqx/gen_rpc", tag: "2.8.1", override: true},
      {:grpc, github: "emqx/grpc-erl", tag: "0.6.7", override: true},
      {:minirest, github: "emqx/minirest", tag: "1.3.9", override: true},
      {:ecpool, github: "emqx/ecpool", tag: "0.5.3", override: true},
      {:replayq, github: "emqx/replayq", tag: "0.3.7", override: true},
      {:pbkdf2, github: "emqx/erlang-pbkdf2", tag: "2.0.4", override: true},
      # maybe forbid to fetch quicer
      {:emqtt,
       github: "emqx/emqtt", tag: "1.8.5", override: true, system_env: maybe_no_quic_env()},
      {:rulesql, github: "emqx/rulesql", tag: "0.1.5"},
      {:observer_cli, "1.7.1"},
      {:system_monitor, github: "ieQu1/system_monitor", tag: "3.0.3"},
      {:telemetry, "1.1.0"},
      # in conflict by emqtt and hocon
      {:getopt, "1.0.2", override: true},
      {:snabbkaffe, github: "kafka4beam/snabbkaffe", tag: "1.0.8", override: true},
      {:hocon, github: "emqx/hocon", tag: "0.39.4", override: true},
      {:emqx_http_lib, github: "emqx/emqx_http_lib", tag: "0.5.2", override: true},
      {:esasl, github: "emqx/esasl", tag: "0.2.0"},
      {:jose, github: "potatosalad/erlang-jose", tag: "1.11.2"},
      # in conflict by ehttpc and emqtt
      {:gun, github: "emqx/gun", tag: "1.3.9", override: true},
      # in conflict by emqx_connector and system_monitor
      {:epgsql, github: "emqx/epgsql", tag: "4.7.0.1", override: true},
      # in conflict by emqx and observer_cli
      {:recon, github: "ferd/recon", tag: "2.5.1", override: true},
      {:jsx, github: "talentdeficit/jsx", tag: "v3.1.0", override: true},
      # in conflict by erlavro and rocketmq
      {:jsone, github: "emqx/jsone", tag: "1.7.1", override: true},
      # dependencies of dependencies; we choose specific refs to match
      # what rebar3 chooses.
      # in conflict by gun and emqtt
      {:cowlib,
       github: "ninenines/cowlib", ref: "c6553f8308a2ca5dcd69d845f0a7d098c40c3363", override: true},
      # in conflict by cowboy_swagger and cowboy
      {:ranch,
       github: "ninenines/ranch", ref: "a692f44567034dacf5efcaa24a24183788594eb7", override: true},
      # in conflict by grpc and eetcd
      {:gpb, "4.19.7", override: true, runtime: false},
      {:hackney, github: "emqx/hackney", tag: "1.18.1-1", override: true}
    ] ++
      emqx_apps(profile_info, version) ++
      enterprise_deps(profile_info) ++ bcrypt_dep() ++ jq_dep() ++ quicer_dep()
  end

  defp emqx_apps(profile_info, version) do
    apps = umbrella_apps() ++ enterprise_apps(profile_info)
    set_emqx_app_system_env(apps, profile_info, version)
  end

  defp umbrella_apps() do
    enterprise_apps = enterprise_umbrella_apps()

    "apps/*"
    |> Path.wildcard()
    |> Enum.map(fn path ->
      app =
        path
        |> Path.basename()
        |> String.to_atom()

      {app, path: path, manager: :rebar3, override: true}
    end)
    |> Enum.reject(fn dep_spec ->
      dep_spec
      |> elem(0)
      |> then(&MapSet.member?(enterprise_apps, &1))
    end)
  end

  defp enterprise_apps(_profile_info = %{edition_type: :enterprise}) do
    umbrella_apps =
      Enum.map(enterprise_umbrella_apps(), fn app_name ->
        path = "apps/#{app_name}"
        {app_name, path: path, manager: :rebar3, override: true}
      end)

    "lib-ee/*"
    |> Path.wildcard()
    |> Enum.filter(&File.dir?/1)
    |> Enum.map(fn path ->
      app =
        path
        |> Path.basename()
        |> String.to_atom()

      {app, path: path, manager: :rebar3, override: true}
    end)
    |> Enum.concat(umbrella_apps)
  end

  defp enterprise_apps(_profile_info) do
    []
  end

  # need to remove those when listing `/apps/`...
  defp enterprise_umbrella_apps() do
    MapSet.new([
      :emqx_bridge_kafka,
      :emqx_bridge_gcp_pubsub,
      :emqx_bridge_cassandra,
      :emqx_bridge_opents,
      :emqx_bridge_clickhouse,
      :emqx_bridge_dynamo,
      :emqx_bridge_hstreamdb,
      :emqx_bridge_influxdb,
      :emqx_bridge_iotdb,
      :emqx_bridge_matrix,
      :emqx_bridge_mongodb,
      :emqx_bridge_mysql,
      :emqx_bridge_pgsql,
      :emqx_bridge_redis,
      :emqx_bridge_rocketmq,
      :emqx_bridge_tdengine,
      :emqx_bridge_timescale,
      :emqx_bridge_sqlserver,
      :emqx_bridge_pulsar,
      :emqx_oracle,
      :emqx_bridge_oracle,
<<<<<<< HEAD
      :emqx_ft,
      :emqx_s3
=======
      :emqx_bridge_rabbitmq
>>>>>>> 954eef8f
    ])
  end

  defp enterprise_deps(_profile_info = %{edition_type: :enterprise}) do
    [
      {:hstreamdb_erl, github: "hstreamdb/hstreamdb_erl", tag: "0.2.5"},
      {:influxdb, github: "emqx/influxdb-client-erl", tag: "1.1.9", override: true},
      {:wolff, github: "kafka4beam/wolff", tag: "1.7.5"},
      {:kafka_protocol, github: "kafka4beam/kafka_protocol", tag: "4.1.2", override: true},
      {:brod_gssapi, github: "kafka4beam/brod_gssapi", tag: "v0.1.0"},
      {:brod, github: "kafka4beam/brod", tag: "3.16.8"},
      {:snappyer, "1.2.8", override: true},
      {:crc32cer, "0.1.8", override: true},
      {:supervisor3, "1.1.12", override: true},
      {:opentsdb, github: "emqx/opentsdb-client-erl", tag: "v0.5.1", override: true},
<<<<<<< HEAD
      {:erlcloud, github: "emqx/erlcloud", tag: "3.6.8-emqx-1", override: true},
      # erlcloud's rebar.config requires rebar3 and does not support Mix,
      # so it tries to fetch deps from git. We need to override this.
      {:lhttpc, github: "erlcloud/lhttpc", tag: "1.6.2", override: true},
      {:eini, "1.2.9", override: true},
      {:base16, "1.0.0", override: true}
      # end of erlcloud's deps
=======
      # The following two are dependencies of rabbit_common. They are needed here to
      # make mix not complain about conflicting versions
      {:thoas, github: "emqx/thoas", tag: "v1.0.0", override: true},
      {:credentials_obfuscation,
       github: "emqx/credentials-obfuscation", tag: "v3.2.0", override: true},
      {:rabbit_common,
       github: "emqx/rabbitmq-server",
       tag: "v3.11.13-emqx",
       sparse: "deps/rabbit_common",
       override: true},
      {:amqp_client,
       github: "emqx/rabbitmq-server",
       tag: "v3.11.13-emqx",
       sparse: "deps/amqp_client",
       override: true}
>>>>>>> 954eef8f
    ]
  end

  defp enterprise_deps(_profile_info) do
    []
  end

  defp set_emqx_app_system_env(apps, profile_info, version) do
    system_env = emqx_app_system_env(profile_info, version) ++ maybe_no_quic_env()

    Enum.map(
      apps,
      fn {app, opts} ->
        {app,
         Keyword.update(
           opts,
           :system_env,
           system_env,
           &Keyword.merge(&1, system_env)
         )}
      end
    )
  end

  def emqx_app_system_env(profile_info, version) do
    erlc_options(profile_info, version)
    |> dump_as_erl()
    |> then(&[{"ERL_COMPILER_OPTIONS", &1}])
  end

  defp erlc_options(%{edition_type: edition_type}, version) do
    [
      :debug_info,
      {:compile_info, [{:emqx_vsn, String.to_charlist(version)}]},
      {:d, :EMQX_RELEASE_EDITION, erlang_edition(edition_type)},
      {:d, :snk_kind, :msg}
    ]
  end

  def maybe_no_quic_env() do
    if not enable_quicer?() do
      [{"BUILD_WITHOUT_QUIC", "true"}]
    else
      []
    end
  end

  defp releases() do
    [
      emqx: fn ->
        %{
          release_type: release_type,
          package_type: package_type,
          edition_type: edition_type
        } = check_profile!()

        base_steps = [
          &make_docs(&1),
          :assemble,
          &create_RELEASES/1,
          &copy_files(&1, release_type, package_type, edition_type),
          &copy_escript(&1, "nodetool"),
          &copy_escript(&1, "install_upgrade.escript")
        ]

        steps =
          if System.get_env("ELIXIR_MAKE_TAR") == "yes" do
            base_steps ++ [&prepare_tar_overlays/1, :tar]
          else
            base_steps
          end

        [
          applications: applications(edition_type),
          skip_mode_validation_for: [
            :emqx_gateway,
            :emqx_gateway_stomp,
            :emqx_gateway_mqttsn,
            :emqx_gateway_coap,
            :emqx_gateway_lwm2m,
            :emqx_gateway_exproto,
            :emqx_dashboard,
            :emqx_resource,
            :emqx_connector,
            :emqx_exhook,
            :emqx_bridge,
            :emqx_modules,
            :emqx_management,
            :emqx_statsd,
            :emqx_retainer,
            :emqx_prometheus,
            :emqx_auto_subscribe,
            :emqx_slow_subs,
            :emqx_plugins
          ],
          steps: steps,
          strip_beams: false
        ]
      end
    ]
  end

  def applications(edition_type) do
    [
      crypto: :permanent,
      public_key: :permanent,
      asn1: :permanent,
      syntax_tools: :permanent,
      ssl: :permanent,
      os_mon: :permanent,
      inets: :permanent,
      compiler: :permanent,
      runtime_tools: :permanent,
      redbug: :permanent,
      xmerl: :permanent,
      hocon: :load,
      telemetry: :permanent,
      emqx: :load,
      emqx_conf: :load,
      emqx_machine: :permanent
    ] ++
      if(enable_rocksdb?(),
        do: [mnesia_rocksdb: :load],
        else: []
      ) ++
      [
        mnesia: :load,
        ekka: :load,
        emqx_plugin_libs: :load,
        esasl: :load,
        observer_cli: :permanent,
        tools: :permanent,
        covertool: :load,
        system_monitor: :load,
        emqx_utils: :load,
        emqx_http_lib: :permanent,
        emqx_resource: :permanent,
        emqx_connector: :permanent,
        emqx_authn: :permanent,
        emqx_authz: :permanent,
        emqx_auto_subscribe: :permanent,
        emqx_gateway: :permanent,
        emqx_gateway_stomp: :permanent,
        emqx_gateway_mqttsn: :permanent,
        emqx_gateway_coap: :permanent,
        emqx_gateway_lwm2m: :permanent,
        emqx_gateway_exproto: :permanent,
        emqx_exhook: :permanent,
        emqx_bridge: :permanent,
        emqx_rule_engine: :permanent,
        emqx_modules: :permanent,
        emqx_management: :permanent,
        emqx_dashboard: :permanent,
        emqx_retainer: :permanent,
        emqx_statsd: :permanent,
        emqx_prometheus: :permanent,
        emqx_psk: :permanent,
        emqx_slow_subs: :permanent,
        emqx_plugins: :permanent,
        emqx_mix: :none
      ] ++
      if(enable_quicer?(), do: [quicer: :permanent], else: []) ++
      if(enable_bcrypt?(), do: [bcrypt: :permanent], else: []) ++
      if(enable_jq?(), do: [jq: :load], else: []) ++
      if(is_app(:observer),
        do: [observer: :load],
        else: []
      ) ++
      if(edition_type == :enterprise,
        do: [
          emqx_license: :permanent,
          emqx_ee_conf: :load,
          emqx_ee_connector: :permanent,
          emqx_ee_bridge: :permanent,
          emqx_bridge_kafka: :permanent,
          emqx_bridge_pulsar: :permanent,
          emqx_bridge_gcp_pubsub: :permanent,
          emqx_bridge_cassandra: :permanent,
          emqx_bridge_opents: :permanent,
          emqx_bridge_clickhouse: :permanent,
          emqx_bridge_dynamo: :permanent,
          emqx_bridge_hstreamdb: :permanent,
          emqx_bridge_influxdb: :permanent,
          emqx_bridge_iotdb: :permanent,
          emqx_bridge_matrix: :permanent,
          emqx_bridge_mongodb: :permanent,
          emqx_bridge_mysql: :permanent,
          emqx_bridge_pgsql: :permanent,
          emqx_bridge_redis: :permanent,
          emqx_bridge_rocketmq: :permanent,
          emqx_bridge_tdengine: :permanent,
          emqx_bridge_timescale: :permanent,
          emqx_bridge_sqlserver: :permanent,
          emqx_oracle: :permanent,
          emqx_bridge_oracle: :permanent,
<<<<<<< HEAD
          emqx_ee_schema_registry: :permanent,
          emqx_ft: :permanent
=======
          emqx_bridge_rabbitmq: :permanent,
          emqx_ee_schema_registry: :permanent
>>>>>>> 954eef8f
        ],
        else: []
      )
  end

  defp is_app(name) do
    case Application.load(name) do
      :ok ->
        true

      {:error, {:already_loaded, _}} ->
        true

      _ ->
        false
    end
  end

  def check_profile!() do
    valid_envs = [
      :dev,
      :emqx,
      :"emqx-pkg",
      :"emqx-enterprise",
      :"emqx-enterprise-pkg"
    ]

    if Mix.env() not in valid_envs do
      formatted_envs =
        valid_envs
        |> Enum.map(&"  * #{&1}")
        |> Enum.join("\n")

      Mix.raise("""
      Invalid env #{Mix.env()}.  Valid options are:
      #{formatted_envs}
      """)
    end

    {
      release_type,
      package_type,
      edition_type
    } =
      case Mix.env() do
        :dev ->
          {:cloud, :bin, :community}

        :emqx ->
          {:cloud, :bin, :community}

        :"emqx-enterprise" ->
          {:cloud, :bin, :enterprise}

        :"emqx-pkg" ->
          {:cloud, :pkg, :community}

        :"emqx-enterprise-pkg" ->
          {:cloud, :pkg, :enterprise}
      end

    normalize_env!()

    %{
      release_type: release_type,
      package_type: package_type,
      edition_type: edition_type
    }
  end

  #############################################################################
  #  Custom Steps
  #############################################################################

  defp make_docs(release) do
    profile = System.get_env("MIX_ENV")
    os_cmd("build", [profile, "docs"])
    release
  end

  defp copy_files(release, release_type, package_type, edition_type) do
    overwrite? = Keyword.get(release.options, :overwrite, false)

    bin = Path.join(release.path, "bin")
    etc = Path.join(release.path, "etc")
    log = Path.join(release.path, "log")
    plugins = Path.join(release.path, "plugins")

    Mix.Generator.create_directory(bin)
    Mix.Generator.create_directory(etc)
    Mix.Generator.create_directory(log)
    Mix.Generator.create_directory(plugins)
    Mix.Generator.create_directory(Path.join(etc, "certs"))

    Enum.each(
      ["mnesia", "configs", "patches", "scripts"],
      fn dir ->
        path = Path.join([release.path, "data", dir])
        Mix.Generator.create_directory(path)
      end
    )

    Mix.Generator.copy_file(
      "apps/emqx_authz/etc/acl.conf",
      Path.join(etc, "acl.conf"),
      force: overwrite?
    )

    # required by emqx_authz
    File.cp_r!(
      "apps/emqx/etc/certs",
      Path.join(etc, "certs")
    )

    profile = System.get_env("MIX_ENV")

    Mix.Generator.copy_file(
      "_build/docgen/#{profile}/emqx.conf.example",
      Path.join(etc, "emqx.conf.example"),
      force: overwrite?
    )

    # this is required by the produced escript / nodetool
    Mix.Generator.copy_file(
      Path.join(release.version_path, "start_clean.boot"),
      Path.join(bin, "no_dot_erlang.boot"),
      force: overwrite?
    )

    assigns = template_vars(release, release_type, package_type, edition_type)

    # This is generated by `scripts/merge-config.escript` or `make merge-config`
    # So, this should be run before the release.
    # TODO: run as a "compiler" step???
    render_template(
      "apps/emqx_conf/etc/emqx.conf.all",
      assigns,
      Path.join(etc, "emqx.conf")
    )

    if edition_type == :enterprise do
      render_template(
        "apps/emqx_conf/etc/emqx-enterprise.conf.all",
        assigns,
        Path.join(etc, "emqx-enterprise.conf")
      )
    end

    render_template(
      "rel/emqx_vars",
      assigns,
      Path.join([release.path, "releases", "emqx_vars"])
    )

    vm_args_template_path =
      case release_type do
        :cloud ->
          "apps/emqx/etc/vm.args.cloud"
      end

    render_template(
      vm_args_template_path,
      assigns,
      [
        Path.join(etc, "vm.args"),
        Path.join(release.version_path, "vm.args")
      ]
    )

    for name <- [
          "emqx",
          "emqx_ctl"
        ] do
      Mix.Generator.copy_file(
        "bin/#{name}",
        Path.join(bin, name),
        force: overwrite?
      )

      # Files with the version appended are expected by the release
      # upgrade script `install_upgrade.escript`
      Mix.Generator.copy_file(
        Path.join(bin, name),
        Path.join(bin, name <> "-#{release.version}"),
        force: overwrite?
      )
    end

    for base_name <- ["emqx", "emqx_ctl"],
        suffix <- ["", "-#{release.version}"] do
      name = base_name <> suffix
      File.chmod!(Path.join(bin, name), 0o755)
    end

    Mix.Generator.copy_file(
      "bin/node_dump",
      Path.join(bin, "node_dump"),
      force: overwrite?
    )

    File.chmod!(Path.join(bin, "node_dump"), 0o755)

    Mix.Generator.copy_file(
      "bin/emqx_cluster_rescue",
      Path.join(bin, "emqx_cluster_rescue"),
      force: overwrite?
    )

    File.chmod!(Path.join(bin, "emqx_cluster_rescue"), 0o755)

    render_template(
      "rel/BUILD_INFO",
      assigns,
      Path.join(release.version_path, "BUILD_INFO")
    )

    release
  end

  defp render_template(template, assigns, target) when is_binary(target) do
    render_template(template, assigns, [target])
  end

  defp render_template(template, assigns, tartgets) when is_list(tartgets) do
    rendered =
      File.read!(template)
      |> from_rebar_to_eex_template()
      |> EEx.eval_string(assigns)

    for target <- tartgets do
      File.write!(target, rendered)
    end
  end

  # needed by nodetool and by release_handler
  defp create_RELEASES(release) do
    apps =
      Enum.map(release.applications, fn {app_name, app_props} ->
        app_vsn = Keyword.fetch!(app_props, :vsn)

        app_path =
          "./lib"
          |> Path.join("#{app_name}-#{app_vsn}")
          |> to_charlist()

        {app_name, app_vsn, app_path}
      end)

    release_entry = [
      {
        :release,
        to_charlist(release.name),
        to_charlist(release.version),
        release.erts_version,
        apps,
        :permanent
      }
    ]

    release.path
    |> Path.join("releases")
    |> Path.join("RELEASES")
    |> File.open!([:write, :utf8], fn handle ->
      IO.puts(handle, "%% coding: utf-8")
      :io.format(handle, ~c"~tp.~n", [release_entry])
    end)

    release
  end

  defp copy_escript(release, escript_name) do
    [shebang, rest] =
      "bin/#{escript_name}"
      |> File.read!()
      |> String.split("\n", parts: 2)

    # the elixir version of escript + start.boot required the boot_var
    # RELEASE_LIB to be defined.
    boot_var = "%%!-boot_var RELEASE_LIB $RUNNER_ROOT_DIR/lib"

    # Files with the version appended are expected by the release
    # upgrade script `install_upgrade.escript`
    Enum.each(
      [escript_name, escript_name <> "-" <> release.version],
      fn name ->
        path = Path.join([release.path, "bin", name])
        File.write!(path, [shebang, "\n", boot_var, "\n", rest])
      end
    )

    release
  end

  # The `:tar` built-in step in Mix Release does not currently add the
  # `etc` directory into the resulting tarball.  The workaround is to
  # add those to the `:overlays` key before running `:tar`.
  # See: https://hexdocs.pm/mix/1.13.4/Mix.Release.html#__struct__/0
  defp prepare_tar_overlays(release) do
    Map.update!(
      release,
      :overlays,
      &[
        "etc",
        "data",
        "plugins",
        "bin/node_dump"
        | &1
      ]
    )
  end

  #############################################################################
  #  Helper functions
  #############################################################################

  defp template_vars(release, release_type, :bin = _package_type, edition_type) do
    [
      emqx_default_erlang_cookie: default_cookie(),
      platform_data_dir: "data",
      platform_etc_dir: "etc",
      platform_plugins_dir: "plugins",
      runner_bin_dir: "$RUNNER_ROOT_DIR/bin",
      emqx_etc_dir: "$RUNNER_ROOT_DIR/etc",
      runner_lib_dir: "$RUNNER_ROOT_DIR/lib",
      runner_log_dir: "$RUNNER_ROOT_DIR/log",
      runner_user: "",
      release_version: release.version,
      erts_vsn: release.erts_version,
      # FIXME: this is empty in `make emqx` ???
      erl_opts: "",
      emqx_description: emqx_description(release_type, edition_type),
      emqx_schema_mod: emqx_schema_mod(edition_type),
      is_elixir: "yes",
      is_enterprise: if(edition_type == :enterprise, do: "yes", else: "no")
    ] ++ build_info()
  end

  defp template_vars(release, release_type, :pkg = _package_type, edition_type) do
    [
      emqx_default_erlang_cookie: default_cookie(),
      platform_data_dir: "/var/lib/emqx",
      platform_etc_dir: "/etc/emqx",
      platform_plugins_dir: "/var/lib/emqx/plugins",
      runner_bin_dir: "/usr/bin",
      emqx_etc_dir: "/etc/emqx",
      runner_lib_dir: "$RUNNER_ROOT_DIR/lib",
      runner_log_dir: "/var/log/emqx",
      runner_user: "emqx",
      release_version: release.version,
      erts_vsn: release.erts_version,
      # FIXME: this is empty in `make emqx` ???
      erl_opts: "",
      emqx_description: emqx_description(release_type, edition_type),
      emqx_schema_mod: emqx_schema_mod(edition_type),
      is_elixir: "yes",
      is_enterprise: if(edition_type == :enterprise, do: "yes", else: "no")
    ] ++ build_info()
  end

  defp default_cookie() do
    "emqx50elixir"
  end

  defp emqx_description(release_type, edition_type) do
    case {release_type, edition_type} do
      {:cloud, :enterprise} ->
        "EMQX Enterprise"

      {:cloud, :community} ->
        "EMQX"
    end
  end

  defp emqx_schema_mod(:enterprise), do: :emqx_ee_conf_schema
  defp emqx_schema_mod(:community), do: :emqx_conf_schema

  defp bcrypt_dep() do
    if enable_bcrypt?(),
      do: [{:bcrypt, github: "emqx/erlang-bcrypt", tag: "0.6.0", override: true}],
      else: []
  end

  defp jq_dep() do
    if enable_jq?(),
      do: [{:jq, github: "emqx/jq", tag: "v0.3.9", override: true}],
      else: []
  end

  defp quicer_dep() do
    if enable_quicer?(),
      # in conflict with emqx and emqtt
      do: [{:quicer, github: "emqx/quic", tag: "0.0.114", override: true}],
      else: []
  end

  defp enable_bcrypt?() do
    not win32?()
  end

  defp enable_jq?() do
    not Enum.any?([
      build_without_jq?(),
      win32?()
    ]) or "1" == System.get_env("BUILD_WITH_JQ")
  end

  defp enable_quicer?() do
    not Enum.any?([
      build_without_quic?(),
      win32?(),
      centos6?(),
      macos?()
    ]) or "1" == System.get_env("BUILD_WITH_QUIC")
  end

  defp enable_rocksdb?() do
    not Enum.any?([
      build_without_rocksdb?(),
      raspbian?()
    ]) or "1" == System.get_env("BUILD_WITH_ROCKSDB")
  end

  defp pkg_vsn() do
    %{edition_type: edition_type} = check_profile!()
    basedir = Path.dirname(__ENV__.file)
    script = Path.join(basedir, "pkg-vsn.sh")
    os_cmd(script, [Atom.to_string(edition_type)])
  end

  defp os_cmd(script, args) do
    {str, 0} = System.cmd("bash", [script | args])
    String.trim(str)
  end

  defp win32?(),
    do: match?({:win_32, _}, :os.type())

  defp centos6?() do
    case File.read("/etc/centos-release") do
      {:ok, "CentOS release 6" <> _} ->
        true

      _ ->
        false
    end
  end

  defp macos?() do
    {:unix, :darwin} == :os.type()
  end

  defp raspbian?() do
    os_cmd("./scripts/get-distro.sh", []) =~ "raspbian"
  end

  defp build_without_jq?() do
    opt = System.get_env("BUILD_WITHOUT_JQ", "false")

    String.downcase(opt) != "false"
  end

  defp build_without_quic?() do
    opt = System.get_env("BUILD_WITHOUT_QUIC", "false")

    String.downcase(opt) != "false"
  end

  defp build_without_rocksdb?() do
    opt = System.get_env("BUILD_WITHOUT_ROCKSDB", "false")

    String.downcase(opt) != "false"
  end

  defp from_rebar_to_eex_template(str) do
    # we must not consider surrounding space in the template var name
    # because some help strings contain informative variables that
    # should not be interpolated, and those have no spaces.
    Regex.replace(
      ~r/\{\{ ([a-zA-Z0-9_]+) \}\}/,
      str,
      "<%= \\g{1} %>"
    )
  end

  defp build_info() do
    [
      build_info_arch: to_string(:erlang.system_info(:system_architecture)),
      build_info_wordsize: wordsize(),
      build_info_os: os_cmd("./scripts/get-distro.sh", []),
      build_info_erlang: otp_release(),
      build_info_elixir: System.version(),
      build_info_relform: System.get_env("EMQX_REL_FORM", "tgz")
    ]
  end

  # https://github.com/erlang/rebar3/blob/e3108ac187b88fff01eca6001a856283a3e0ec87/src/rebar_utils.erl#L142
  defp wordsize() do
    size =
      try do
        :erlang.system_info({:wordsize, :external})
      rescue
        ErlangError ->
          :erlang.system_info(:wordsize)
      end

    to_string(8 * size)
  end

  defp normalize_env!() do
    env =
      case Mix.env() do
        :dev ->
          :emqx

        env ->
          env
      end

    Mix.env(env)
  end

  # As from Erlang/OTP 17, the OTP release number corresponds to the
  # major OTP version number. No erlang:system_info() argument gives
  # the exact OTP version.
  # https://www.erlang.org/doc/man/erlang.html#system_info_otp_release
  # https://github.com/erlang/rebar3/blob/e3108ac187b88fff01eca6001a856283a3e0ec87/src/rebar_utils.erl#L572-L577
  defp otp_release() do
    major_version = System.otp_release()
    root_dir = to_string(:code.root_dir())

    [root_dir, "releases", major_version, "OTP_VERSION"]
    |> Path.join()
    |> File.read()
    |> case do
      {:error, _} ->
        major_version

      {:ok, version} ->
        version
        |> String.trim()
        |> String.split("**")
        |> List.first()
    end
  end

  defp dump_as_erl(term) do
    term
    |> then(&:io_lib.format("~0p", [&1]))
    |> :erlang.iolist_to_binary()
  end

  defp erlang_edition(:community), do: :ce
  defp erlang_edition(:enterprise), do: :ee
end<|MERGE_RESOLUTION|>--- conflicted
+++ resolved
@@ -175,12 +175,9 @@
       :emqx_bridge_pulsar,
       :emqx_oracle,
       :emqx_bridge_oracle,
-<<<<<<< HEAD
+      :emqx_bridge_rabbitmq,
       :emqx_ft,
       :emqx_s3
-=======
-      :emqx_bridge_rabbitmq
->>>>>>> 954eef8f
     ])
   end
 
@@ -196,15 +193,6 @@
       {:crc32cer, "0.1.8", override: true},
       {:supervisor3, "1.1.12", override: true},
       {:opentsdb, github: "emqx/opentsdb-client-erl", tag: "v0.5.1", override: true},
-<<<<<<< HEAD
-      {:erlcloud, github: "emqx/erlcloud", tag: "3.6.8-emqx-1", override: true},
-      # erlcloud's rebar.config requires rebar3 and does not support Mix,
-      # so it tries to fetch deps from git. We need to override this.
-      {:lhttpc, github: "erlcloud/lhttpc", tag: "1.6.2", override: true},
-      {:eini, "1.2.9", override: true},
-      {:base16, "1.0.0", override: true}
-      # end of erlcloud's deps
-=======
       # The following two are dependencies of rabbit_common. They are needed here to
       # make mix not complain about conflicting versions
       {:thoas, github: "emqx/thoas", tag: "v1.0.0", override: true},
@@ -219,8 +207,14 @@
        github: "emqx/rabbitmq-server",
        tag: "v3.11.13-emqx",
        sparse: "deps/amqp_client",
-       override: true}
->>>>>>> 954eef8f
+       override: true},
+      {:erlcloud, github: "emqx/erlcloud", tag: "3.6.8-emqx-1", override: true},
+      # erlcloud's rebar.config requires rebar3 and does not support Mix,
+      # so it tries to fetch deps from git. We need to override this.
+      {:lhttpc, github: "erlcloud/lhttpc", tag: "1.6.2", override: true},
+      {:eini, "1.2.9", override: true},
+      {:base16, "1.0.0", override: true}
+      # end of erlcloud's deps
     ]
   end
 
@@ -416,13 +410,9 @@
           emqx_bridge_sqlserver: :permanent,
           emqx_oracle: :permanent,
           emqx_bridge_oracle: :permanent,
-<<<<<<< HEAD
+          emqx_bridge_rabbitmq: :permanent,
           emqx_ee_schema_registry: :permanent,
           emqx_ft: :permanent
-=======
-          emqx_bridge_rabbitmq: :permanent,
-          emqx_ee_schema_registry: :permanent
->>>>>>> 954eef8f
         ],
         else: []
       )
