defmodule EMQXUmbrella.MixProject do
  use Mix.Project

  @moduledoc """

  The purpose of this file is to configure the release of EMQX under
  Mix.  Since EMQX uses its own configuration conventions and startup
  procedures, one cannot simply use `iex -S mix`.  Instead, it's
  recommendd to build and use the release.

  ## Profiles

  To control the profile and edition to build, we case split on the
  MIX_ENV value.

  The following profiles are valid:

    * `emqx`
    * `emqx-enterprise`
    * `emqx-pkg`
    * `emqx-enterprise-pkg`
    * `dev` -> same as `emqx`, for convenience

  ## Release Environment Variables

  The release build is controlled by a few environment variables.

    * `ELIXIR_MAKE_TAR` - If set to `yes`, will produce a `.tar.gz`
      tarball along with the release.
  """

  def project() do
    profile_info = check_profile!()
    version = pkg_vsn()

    [
      app: :emqx_mix,
      version: version,
      deps: deps(profile_info, version),
      releases: releases()
    ]
  end

  defp deps(profile_info, version) do
    # we need several overrides here because dependencies specify
    # other exact versions, and not ranges.
    [
      {:lc, github: "emqx/lc", tag: "0.3.2", override: true},
      {:redbug, "2.0.8"},
      {:covertool, github: "zmstone/covertool", tag: "2.0.4.1", override: true},
      {:typerefl, github: "ieQu1/typerefl", tag: "0.9.1", override: true},
      {:ehttpc, github: "emqx/ehttpc", tag: "0.4.7", override: true},
      {:gproc, github: "uwiger/gproc", tag: "0.8.0", override: true},
      {:jiffy, github: "emqx/jiffy", tag: "1.0.5", override: true},
      {:cowboy, github: "emqx/cowboy", tag: "2.9.0", override: true},
      {:esockd, github: "emqx/esockd", tag: "5.9.6", override: true},
      {:rocksdb, github: "emqx/erlang-rocksdb", tag: "1.7.2-emqx-9", override: true},
      {:ekka, github: "emqx/ekka", tag: "0.14.6", override: true},
      {:gen_rpc, github: "emqx/gen_rpc", tag: "2.8.1", override: true},
      {:grpc, github: "emqx/grpc-erl", tag: "0.6.7", override: true},
      {:minirest, github: "emqx/minirest", tag: "1.3.9", override: true},
      {:ecpool, github: "emqx/ecpool", tag: "0.5.3", override: true},
      {:replayq, github: "emqx/replayq", tag: "0.3.7", override: true},
      {:pbkdf2, github: "emqx/erlang-pbkdf2", tag: "2.0.4", override: true},
      # maybe forbid to fetch quicer
      {:emqtt,
       github: "emqx/emqtt", tag: "1.8.5", override: true, system_env: maybe_no_quic_env()},
      {:rulesql, github: "emqx/rulesql", tag: "0.1.5"},
      {:observer_cli, "1.7.1"},
      {:system_monitor, github: "ieQu1/system_monitor", tag: "3.0.3"},
      {:telemetry, "1.1.0"},
      # in conflict by emqtt and hocon
      {:getopt, "1.0.2", override: true},
      {:snabbkaffe, github: "kafka4beam/snabbkaffe", tag: "1.0.7", override: true},
      {:hocon, github: "emqx/hocon", tag: "0.39.2", override: true},
      {:emqx_http_lib, github: "emqx/emqx_http_lib", tag: "0.5.2", override: true},
      {:esasl, github: "emqx/esasl", tag: "0.2.0"},
      {:jose, github: "potatosalad/erlang-jose", tag: "1.11.2"},
      # in conflict by ehttpc and emqtt
      {:gun, github: "emqx/gun", tag: "1.3.9", override: true},
      # in conflict by emqx_connector and system_monitor
      {:epgsql, github: "emqx/epgsql", tag: "4.7.0.1", override: true},
      # in conflict by emqx and observer_cli
      {:recon, github: "ferd/recon", tag: "2.5.1", override: true},
      {:jsx, github: "talentdeficit/jsx", tag: "v3.1.0", override: true},
      # in conflict by erlavro and rocketmq
      {:jsone, github: "emqx/jsone", tag: "1.7.1", override: true},
      # dependencies of dependencies; we choose specific refs to match
      # what rebar3 chooses.
      # in conflict by gun and emqtt
      {:cowlib,
       github: "ninenines/cowlib", ref: "c6553f8308a2ca5dcd69d845f0a7d098c40c3363", override: true},
      # in conflict by cowboy_swagger and cowboy
      {:ranch,
       github: "ninenines/ranch", ref: "a692f44567034dacf5efcaa24a24183788594eb7", override: true},
      # in conflict by grpc and eetcd
<<<<<<< HEAD
      {:gpb, "4.19.5", override: true, runtime: false},
      {:hackney, github: "emqx/hackney", tag: "1.18.1-1", override: true},
      {:erlcloud, github: "emqx/erlcloud", tag: "3.6.8-emqx-1", override: true},
      # erlcloud's rebar.config requires rebar3 and does not support Mix,
      # so it tries to fetch deps from git. We need to override this.
      {:lhttpc, github: "erlcloud/lhttpc", tag: "1.6.2", override: true},
      {:eini, "1.2.9", override: true},
      {:base16, "1.0.0", override: true}
      # end of erlcloud's deps
=======
      {:gpb, "4.19.7", override: true, runtime: false},
      {:hackney, github: "emqx/hackney", tag: "1.18.1-1", override: true}
>>>>>>> 34afa162
    ] ++
      emqx_apps(profile_info, version) ++
      enterprise_deps(profile_info) ++ bcrypt_dep() ++ jq_dep() ++ quicer_dep()
  end

  defp emqx_apps(profile_info, version) do
    apps = community_apps() ++ enterprise_apps(profile_info)
    set_emqx_app_system_env(apps, profile_info, version)
  end

<<<<<<< HEAD
  defp community_apps() do
    community_app_paths()
=======
  defp umbrella_apps() do
    enterprise_apps = enterprise_umbrella_apps()

    "apps/*"
    |> Path.wildcard()
>>>>>>> 34afa162
    |> Enum.map(fn path ->
      app =
        path
        |> Path.basename()
        |> String.to_atom()

      {app, path: path, manager: :rebar3, override: true}
    end)
    |> Enum.reject(fn dep_spec ->
      dep_spec
      |> elem(0)
      |> then(&MapSet.member?(enterprise_apps, &1))
    end)
  end

  defp enterprise_apps(_profile_info = %{edition_type: :enterprise}) do
<<<<<<< HEAD
    enterprise_app_paths()
=======
    umbrella_apps =
      Enum.map(enterprise_umbrella_apps(), fn app_name ->
        path = "apps/#{app_name}"
        {app_name, path: path, manager: :rebar3, override: true}
      end)

    "lib-ee/*"
    |> Path.wildcard()
    |> Enum.filter(&File.dir?/1)
>>>>>>> 34afa162
    |> Enum.map(fn path ->
      app =
        path
        |> Path.basename()
        |> String.to_atom()

      {app, path: path, manager: :rebar3, override: true}
    end)
    |> Enum.concat(umbrella_apps)
  end

  defp enterprise_apps(_profile_info) do
    []
  end

<<<<<<< HEAD
  defp community_app_paths() do
    "apps/*"
    |> Path.wildcard()
    |> Enum.filter(&File.dir?/1)
    |> Enum.reject(&File.exists?(Path.join(&1, "BSL.txt")))
  end

  defp enterprise_app_paths() do
    lib_ee_paths =
      "lib-ee/*"
      |> Path.wildcard()
      |> Enum.filter(&File.dir?/1)

    apps_paths =
      "apps/*"
      |> Path.wildcard()
      |> Enum.filter(&File.dir?/1)
      |> Enum.filter(&File.exists?(Path.join(&1, "BSL.txt")))

    lib_ee_paths ++ apps_paths
=======
  # need to remove those when listing `/apps/`...
  defp enterprise_umbrella_apps() do
    MapSet.new([
      :emqx_bridge_kafka,
      :emqx_bridge_gcp_pubsub,
      :emqx_bridge_cassandra,
      :emqx_bridge_clickhouse,
      :emqx_bridge_dynamo,
      :emqx_bridge_hstreamdb,
      :emqx_bridge_influxdb,
      :emqx_bridge_matrix,
      :emqx_bridge_mongodb,
      :emqx_bridge_mysql,
      :emqx_bridge_pgsql,
      :emqx_bridge_redis,
      :emqx_bridge_rocketmq,
      :emqx_bridge_tdengine,
      :emqx_bridge_timescale
    ])
>>>>>>> 34afa162
  end

  defp enterprise_deps(_profile_info = %{edition_type: :enterprise}) do
    [
      {:hstreamdb_erl, github: "hstreamdb/hstreamdb_erl", tag: "0.2.5"},
      {:influxdb, github: "emqx/influxdb-client-erl", tag: "1.1.9", override: true},
      {:wolff, github: "kafka4beam/wolff", tag: "1.7.5"},
      {:kafka_protocol, github: "kafka4beam/kafka_protocol", tag: "4.1.2", override: true},
      {:brod_gssapi, github: "kafka4beam/brod_gssapi", tag: "v0.1.0-rc1"},
      {:brod, github: "kafka4beam/brod", tag: "3.16.8"},
      {:snappyer, "1.2.8", override: true},
      {:crc32cer, "0.1.8", override: true},
      {:supervisor3, "1.1.12", override: true}
    ]
  end

  defp enterprise_deps(_profile_info) do
    []
  end

  defp set_emqx_app_system_env(apps, profile_info, version) do
    system_env = emqx_app_system_env(profile_info, version) ++ maybe_no_quic_env()

    Enum.map(
      apps,
      fn {app, opts} ->
        {app,
         Keyword.update(
           opts,
           :system_env,
           system_env,
           &Keyword.merge(&1, system_env)
         )}
      end
    )
  end

  def emqx_app_system_env(profile_info, version) do
    erlc_options(profile_info, version)
    |> dump_as_erl()
    |> then(&[{"ERL_COMPILER_OPTIONS", &1}])
  end

  defp erlc_options(%{edition_type: edition_type}, version) do
    [
      :debug_info,
      {:compile_info, [{:emqx_vsn, String.to_charlist(version)}]},
      {:d, :EMQX_RELEASE_EDITION, erlang_edition(edition_type)},
      {:d, :snk_kind, :msg}
    ]
  end

  def maybe_no_quic_env() do
    if not enable_quicer?() do
      [{"BUILD_WITHOUT_QUIC", "true"}]
    else
      []
    end
  end

  defp releases() do
    [
      emqx: fn ->
        %{
          release_type: release_type,
          package_type: package_type,
          edition_type: edition_type
        } = check_profile!()

        base_steps = [
          &make_docs(&1),
          :assemble,
          &create_RELEASES/1,
          &copy_files(&1, release_type, package_type, edition_type),
          &copy_escript(&1, "nodetool"),
          &copy_escript(&1, "install_upgrade.escript")
        ]

        steps =
          if System.get_env("ELIXIR_MAKE_TAR") == "yes" do
            base_steps ++ [&prepare_tar_overlays/1, :tar]
          else
            base_steps
          end

        [
          applications: applications(edition_type),
          skip_mode_validation_for: [
            :emqx_gateway,
            :emqx_gateway_stomp,
            :emqx_gateway_mqttsn,
            :emqx_gateway_coap,
            :emqx_gateway_lwm2m,
            :emqx_gateway_exproto,
            :emqx_dashboard,
            :emqx_resource,
            :emqx_connector,
            :emqx_exhook,
            :emqx_bridge,
            :emqx_modules,
            :emqx_management,
            :emqx_statsd,
            :emqx_retainer,
            :emqx_prometheus,
            :emqx_auto_subscribe,
            :emqx_slow_subs,
            :emqx_plugins
          ],
          steps: steps,
          strip_beams: false
        ]
      end
    ]
  end

  def applications(edition_type) do
    [
      crypto: :permanent,
      public_key: :permanent,
      asn1: :permanent,
      syntax_tools: :permanent,
      ssl: :permanent,
      os_mon: :permanent,
      inets: :permanent,
      compiler: :permanent,
      runtime_tools: :permanent,
      redbug: :permanent,
      xmerl: :permanent,
      hocon: :load,
      telemetry: :permanent,
      emqx: :load,
      emqx_conf: :load,
      emqx_machine: :permanent
    ] ++
      if(enable_rocksdb?(),
        do: [mnesia_rocksdb: :load],
        else: []
      ) ++
      [
        mnesia: :load,
        ekka: :load,
        emqx_plugin_libs: :load,
        esasl: :load,
        observer_cli: :permanent,
        tools: :load,
        covertool: :load,
        system_monitor: :load,
        emqx_utils: :load,
        emqx_http_lib: :permanent,
        emqx_resource: :permanent,
        emqx_connector: :permanent,
        emqx_authn: :permanent,
        emqx_authz: :permanent,
        emqx_auto_subscribe: :permanent,
        emqx_gateway: :permanent,
        emqx_gateway_stomp: :permanent,
        emqx_gateway_mqttsn: :permanent,
        emqx_gateway_coap: :permanent,
        emqx_gateway_lwm2m: :permanent,
        emqx_gateway_exproto: :permanent,
        emqx_exhook: :permanent,
        emqx_bridge: :permanent,
        emqx_rule_engine: :permanent,
        emqx_modules: :permanent,
        emqx_management: :permanent,
        emqx_dashboard: :permanent,
        emqx_retainer: :permanent,
        emqx_statsd: :permanent,
        emqx_prometheus: :permanent,
        emqx_psk: :permanent,
        emqx_slow_subs: :permanent,
        emqx_plugins: :permanent,
        emqx_mix: :none
      ] ++
      if(enable_quicer?(), do: [quicer: :permanent], else: []) ++
      if(enable_bcrypt?(), do: [bcrypt: :permanent], else: []) ++
      if(enable_jq?(), do: [jq: :load], else: []) ++
      if(is_app(:observer),
        do: [observer: :load],
        else: []
      ) ++
      if(edition_type == :enterprise,
        do: [
          emqx_license: :permanent,
          emqx_ee_conf: :load,
          emqx_ee_connector: :permanent,
          emqx_ee_bridge: :permanent,
<<<<<<< HEAD
          emqx_s3: :permanent,
          emqx_ft: :permanent
=======
          emqx_bridge_kafka: :permanent,
          emqx_bridge_gcp_pubsub: :permanent,
          emqx_bridge_cassandra: :permanent,
          emqx_bridge_clickhouse: :permanent,
          emqx_bridge_dynamo: :permanent,
          emqx_bridge_hstreamdb: :permanent,
          emqx_bridge_influxdb: :permanent,
          emqx_bridge_matrix: :permanent,
          emqx_bridge_mongodb: :permanent,
          emqx_bridge_mysql: :permanent,
          emqx_bridge_pgsql: :permanent,
          emqx_bridge_redis: :permanent,
          emqx_bridge_rocketmq: :permanent,
          emqx_bridge_tdengine: :permanent,
          emqx_bridge_timescale: :permanent,
          emqx_ee_schema_registry: :permanent
>>>>>>> 34afa162
        ],
        else: []
      )
  end

  defp is_app(name) do
    case Application.load(name) do
      :ok ->
        true

      {:error, {:already_loaded, _}} ->
        true

      _ ->
        false
    end
  end

  def check_profile!() do
    valid_envs = [
      :dev,
      :emqx,
      :"emqx-pkg",
      :"emqx-enterprise",
      :"emqx-enterprise-pkg"
    ]

    if Mix.env() not in valid_envs do
      formatted_envs =
        valid_envs
        |> Enum.map(&"  * #{&1}")
        |> Enum.join("\n")

      Mix.raise("""
      Invalid env #{Mix.env()}.  Valid options are:
      #{formatted_envs}
      """)
    end

    {
      release_type,
      package_type,
      edition_type
    } =
      case Mix.env() do
        :dev ->
          {:cloud, :bin, :community}

        :emqx ->
          {:cloud, :bin, :community}

        :"emqx-enterprise" ->
          {:cloud, :bin, :enterprise}

        :"emqx-pkg" ->
          {:cloud, :pkg, :community}

        :"emqx-enterprise-pkg" ->
          {:cloud, :pkg, :enterprise}
      end

    normalize_env!()

    %{
      release_type: release_type,
      package_type: package_type,
      edition_type: edition_type
    }
  end

  #############################################################################
  #  Custom Steps
  #############################################################################

  defp make_docs(release) do
    profile = System.get_env("MIX_ENV")
    os_cmd("build", [profile, "docs"])
    release
  end

  defp copy_files(release, release_type, package_type, edition_type) do
    overwrite? = Keyword.get(release.options, :overwrite, false)

    bin = Path.join(release.path, "bin")
    etc = Path.join(release.path, "etc")
    log = Path.join(release.path, "log")
    plugins = Path.join(release.path, "plugins")

    Mix.Generator.create_directory(bin)
    Mix.Generator.create_directory(etc)
    Mix.Generator.create_directory(log)
    Mix.Generator.create_directory(plugins)
    Mix.Generator.create_directory(Path.join(etc, "certs"))

    Enum.each(
      ["mnesia", "configs", "patches", "scripts"],
      fn dir ->
        path = Path.join([release.path, "data", dir])
        Mix.Generator.create_directory(path)
      end
    )

    Mix.Generator.copy_file(
      "apps/emqx_authz/etc/acl.conf",
      Path.join(etc, "acl.conf"),
      force: overwrite?
    )

    # required by emqx_authz
    File.cp_r!(
      "apps/emqx/etc/certs",
      Path.join(etc, "certs")
    )

    profile = System.get_env("MIX_ENV")

    Mix.Generator.copy_file(
      "_build/docgen/#{profile}/emqx.conf.example",
      Path.join(etc, "emqx.conf.example"),
      force: overwrite?
    )

    # this is required by the produced escript / nodetool
    Mix.Generator.copy_file(
      Path.join(release.version_path, "start_clean.boot"),
      Path.join(bin, "no_dot_erlang.boot"),
      force: overwrite?
    )

    assigns = template_vars(release, release_type, package_type, edition_type)

    # This is generated by `scripts/merge-config.escript` or `make merge-config`
    # So, this should be run before the release.
    # TODO: run as a "compiler" step???
    render_template(
      "apps/emqx_conf/etc/emqx.conf.all",
      assigns,
      Path.join(etc, "emqx.conf")
    )

    if edition_type == :enterprise do
      render_template(
        "apps/emqx_conf/etc/emqx-enterprise.conf.all",
        assigns,
        Path.join(etc, "emqx-enterprise.conf")
      )
    end

    render_template(
      "rel/emqx_vars",
      assigns,
      Path.join([release.path, "releases", "emqx_vars"])
    )

    vm_args_template_path =
      case release_type do
        :cloud ->
          "apps/emqx/etc/vm.args.cloud"
      end

    render_template(
      vm_args_template_path,
      assigns,
      [
        Path.join(etc, "vm.args"),
        Path.join(release.version_path, "vm.args")
      ]
    )

    for name <- [
          "emqx",
          "emqx_ctl"
        ] do
      Mix.Generator.copy_file(
        "bin/#{name}",
        Path.join(bin, name),
        force: overwrite?
      )

      # Files with the version appended are expected by the release
      # upgrade script `install_upgrade.escript`
      Mix.Generator.copy_file(
        Path.join(bin, name),
        Path.join(bin, name <> "-#{release.version}"),
        force: overwrite?
      )
    end

    for base_name <- ["emqx", "emqx_ctl"],
        suffix <- ["", "-#{release.version}"] do
      name = base_name <> suffix
      File.chmod!(Path.join(bin, name), 0o755)
    end

    Mix.Generator.copy_file(
      "bin/node_dump",
      Path.join(bin, "node_dump"),
      force: overwrite?
    )

    File.chmod!(Path.join(bin, "node_dump"), 0o755)

    Mix.Generator.copy_file(
      "bin/emqx_cluster_rescue",
      Path.join(bin, "emqx_cluster_rescue"),
      force: overwrite?
    )

    File.chmod!(Path.join(bin, "emqx_cluster_rescue"), 0o755)

    render_template(
      "rel/BUILD_INFO",
      assigns,
      Path.join(release.version_path, "BUILD_INFO")
    )

    release
  end

  defp render_template(template, assigns, target) when is_binary(target) do
    render_template(template, assigns, [target])
  end

  defp render_template(template, assigns, tartgets) when is_list(tartgets) do
    rendered =
      File.read!(template)
      |> from_rebar_to_eex_template()
      |> EEx.eval_string(assigns)

    for target <- tartgets do
      File.write!(target, rendered)
    end
  end

  # needed by nodetool and by release_handler
  defp create_RELEASES(release) do
    apps =
      Enum.map(release.applications, fn {app_name, app_props} ->
        app_vsn = Keyword.fetch!(app_props, :vsn)

        app_path =
          "./lib"
          |> Path.join("#{app_name}-#{app_vsn}")
          |> to_charlist()

        {app_name, app_vsn, app_path}
      end)

    release_entry = [
      {
        :release,
        to_charlist(release.name),
        to_charlist(release.version),
        release.erts_version,
        apps,
        :permanent
      }
    ]

    release.path
    |> Path.join("releases")
    |> Path.join("RELEASES")
    |> File.open!([:write, :utf8], fn handle ->
      IO.puts(handle, "%% coding: utf-8")
      :io.format(handle, ~c"~tp.~n", [release_entry])
    end)

    release
  end

  defp copy_escript(release, escript_name) do
    [shebang, rest] =
      "bin/#{escript_name}"
      |> File.read!()
      |> String.split("\n", parts: 2)

    # the elixir version of escript + start.boot required the boot_var
    # RELEASE_LIB to be defined.
    boot_var = "%%!-boot_var RELEASE_LIB $RUNNER_ROOT_DIR/lib"

    # Files with the version appended are expected by the release
    # upgrade script `install_upgrade.escript`
    Enum.each(
      [escript_name, escript_name <> "-" <> release.version],
      fn name ->
        path = Path.join([release.path, "bin", name])
        File.write!(path, [shebang, "\n", boot_var, "\n", rest])
      end
    )

    release
  end

  # The `:tar` built-in step in Mix Release does not currently add the
  # `etc` directory into the resulting tarball.  The workaround is to
  # add those to the `:overlays` key before running `:tar`.
  # See: https://hexdocs.pm/mix/1.13.4/Mix.Release.html#__struct__/0
  defp prepare_tar_overlays(release) do
    Map.update!(
      release,
      :overlays,
      &[
        "etc",
        "data",
        "plugins",
        "bin/node_dump"
        | &1
      ]
    )
  end

  #############################################################################
  #  Helper functions
  #############################################################################

  defp template_vars(release, release_type, :bin = _package_type, edition_type) do
    [
      emqx_default_erlang_cookie: default_cookie(),
      platform_data_dir: "data",
      platform_etc_dir: "etc",
      platform_log_dir: "log",
      platform_plugins_dir: "plugins",
      runner_bin_dir: "$RUNNER_ROOT_DIR/bin",
      emqx_etc_dir: "$RUNNER_ROOT_DIR/etc",
      runner_lib_dir: "$RUNNER_ROOT_DIR/lib",
      runner_log_dir: "$RUNNER_ROOT_DIR/log",
      runner_user: "",
      release_version: release.version,
      erts_vsn: release.erts_version,
      # FIXME: this is empty in `make emqx` ???
      erl_opts: "",
      emqx_description: emqx_description(release_type, edition_type),
      emqx_schema_mod: emqx_schema_mod(edition_type),
      is_elixir: "yes",
      is_enterprise: if(edition_type == :enterprise, do: "yes", else: "no")
    ] ++ build_info()
  end

  defp template_vars(release, release_type, :pkg = _package_type, edition_type) do
    [
      emqx_default_erlang_cookie: default_cookie(),
      platform_data_dir: "/var/lib/emqx",
      platform_etc_dir: "/etc/emqx",
      platform_log_dir: "/var/log/emqx",
      platform_plugins_dir: "/var/lib/emqx/plugins",
      runner_bin_dir: "/usr/bin",
      emqx_etc_dir: "/etc/emqx",
      runner_lib_dir: "$RUNNER_ROOT_DIR/lib",
      runner_log_dir: "/var/log/emqx",
      runner_user: "emqx",
      release_version: release.version,
      erts_vsn: release.erts_version,
      # FIXME: this is empty in `make emqx` ???
      erl_opts: "",
      emqx_description: emqx_description(release_type, edition_type),
      emqx_schema_mod: emqx_schema_mod(edition_type),
      is_elixir: "yes",
      is_enterprise: if(edition_type == :enterprise, do: "yes", else: "no")
    ] ++ build_info()
  end

  defp default_cookie() do
    "emqx50elixir"
  end

  defp emqx_description(release_type, edition_type) do
    case {release_type, edition_type} do
      {:cloud, :enterprise} ->
        "EMQX Enterprise"

      {:cloud, :community} ->
        "EMQX"
    end
  end

  defp emqx_schema_mod(:enterprise), do: :emqx_ee_conf_schema
  defp emqx_schema_mod(:community), do: :emqx_conf_schema

  defp bcrypt_dep() do
    if enable_bcrypt?(),
      do: [{:bcrypt, github: "emqx/erlang-bcrypt", tag: "0.6.0", override: true}],
      else: []
  end

  defp jq_dep() do
    if enable_jq?(),
      do: [{:jq, github: "emqx/jq", tag: "v0.3.9", override: true}],
      else: []
  end

  defp quicer_dep() do
    if enable_quicer?(),
      # in conflict with emqx and emqtt
      do: [{:quicer, github: "emqx/quic", tag: "0.0.114", override: true}],
      else: []
  end

  defp enable_bcrypt?() do
    not win32?()
  end

  defp enable_jq?() do
    not Enum.any?([
      build_without_jq?(),
      win32?()
    ]) or "1" == System.get_env("BUILD_WITH_JQ")
  end

  defp enable_quicer?() do
    not Enum.any?([
      build_without_quic?(),
      win32?(),
      centos6?(),
      macos?()
    ]) or "1" == System.get_env("BUILD_WITH_QUIC")
  end

  defp enable_rocksdb?() do
    not Enum.any?([
      build_without_rocksdb?(),
      raspbian?()
    ]) or "1" == System.get_env("BUILD_WITH_ROCKSDB")
  end

  defp pkg_vsn() do
    %{edition_type: edition_type} = check_profile!()
    basedir = Path.dirname(__ENV__.file)
    script = Path.join(basedir, "pkg-vsn.sh")
    os_cmd(script, [Atom.to_string(edition_type)])
  end

  defp os_cmd(script, args) do
    {str, 0} = System.cmd("bash", [script | args])
    String.trim(str)
  end

  defp win32?(),
    do: match?({:win_32, _}, :os.type())

  defp centos6?() do
    case File.read("/etc/centos-release") do
      {:ok, "CentOS release 6" <> _} ->
        true

      _ ->
        false
    end
  end

  defp macos?() do
    {:unix, :darwin} == :os.type()
  end

  defp raspbian?() do
    os_cmd("./scripts/get-distro.sh", []) =~ "raspbian"
  end

  defp build_without_jq?() do
    opt = System.get_env("BUILD_WITHOUT_JQ", "false")

    String.downcase(opt) != "false"
  end

  defp build_without_quic?() do
    opt = System.get_env("BUILD_WITHOUT_QUIC", "false")

    String.downcase(opt) != "false"
  end

  defp build_without_rocksdb?() do
    opt = System.get_env("BUILD_WITHOUT_ROCKSDB", "false")

    String.downcase(opt) != "false"
  end

  defp from_rebar_to_eex_template(str) do
    # we must not consider surrounding space in the template var name
    # because some help strings contain informative variables that
    # should not be interpolated, and those have no spaces.
    Regex.replace(
      ~r/\{\{ ([a-zA-Z0-9_]+) \}\}/,
      str,
      "<%= \\g{1} %>"
    )
  end

  defp build_info() do
    [
      build_info_arch: to_string(:erlang.system_info(:system_architecture)),
      build_info_wordsize: wordsize(),
      build_info_os: os_cmd("./scripts/get-distro.sh", []),
      build_info_erlang: otp_release(),
      build_info_elixir: System.version(),
      build_info_relform: System.get_env("EMQX_REL_FORM", "tgz")
    ]
  end

  # https://github.com/erlang/rebar3/blob/e3108ac187b88fff01eca6001a856283a3e0ec87/src/rebar_utils.erl#L142
  defp wordsize() do
    size =
      try do
        :erlang.system_info({:wordsize, :external})
      rescue
        ErlangError ->
          :erlang.system_info(:wordsize)
      end

    to_string(8 * size)
  end

  defp normalize_env!() do
    env =
      case Mix.env() do
        :dev ->
          :emqx

        env ->
          env
      end

    Mix.env(env)
  end

  # As from Erlang/OTP 17, the OTP release number corresponds to the
  # major OTP version number. No erlang:system_info() argument gives
  # the exact OTP version.
  # https://www.erlang.org/doc/man/erlang.html#system_info_otp_release
  # https://github.com/erlang/rebar3/blob/e3108ac187b88fff01eca6001a856283a3e0ec87/src/rebar_utils.erl#L572-L577
  defp otp_release() do
    major_version = System.otp_release()
    root_dir = to_string(:code.root_dir())

    [root_dir, "releases", major_version, "OTP_VERSION"]
    |> Path.join()
    |> File.read()
    |> case do
      {:error, _} ->
        major_version

      {:ok, version} ->
        version
        |> String.trim()
        |> String.split("**")
        |> List.first()
    end
  end

  defp dump_as_erl(term) do
    term
    |> then(&:io_lib.format("~0p", [&1]))
    |> :erlang.iolist_to_binary()
  end

  defp erlang_edition(:community), do: :ce
  defp erlang_edition(:enterprise), do: :ee
end<|MERGE_RESOLUTION|>--- conflicted
+++ resolved
@@ -58,7 +58,7 @@
       {:ekka, github: "emqx/ekka", tag: "0.14.6", override: true},
       {:gen_rpc, github: "emqx/gen_rpc", tag: "2.8.1", override: true},
       {:grpc, github: "emqx/grpc-erl", tag: "0.6.7", override: true},
-      {:minirest, github: "emqx/minirest", tag: "1.3.9", override: true},
+      {:minirest, github: "emqx/minirest", tag: "1.3.8", override: true},
       {:ecpool, github: "emqx/ecpool", tag: "0.5.3", override: true},
       {:replayq, github: "emqx/replayq", tag: "0.3.7", override: true},
       {:pbkdf2, github: "emqx/erlang-pbkdf2", tag: "2.0.4", override: true},
@@ -94,40 +94,23 @@
       {:ranch,
        github: "ninenines/ranch", ref: "a692f44567034dacf5efcaa24a24183788594eb7", override: true},
       # in conflict by grpc and eetcd
-<<<<<<< HEAD
-      {:gpb, "4.19.5", override: true, runtime: false},
-      {:hackney, github: "emqx/hackney", tag: "1.18.1-1", override: true},
-      {:erlcloud, github: "emqx/erlcloud", tag: "3.6.8-emqx-1", override: true},
-      # erlcloud's rebar.config requires rebar3 and does not support Mix,
-      # so it tries to fetch deps from git. We need to override this.
-      {:lhttpc, github: "erlcloud/lhttpc", tag: "1.6.2", override: true},
-      {:eini, "1.2.9", override: true},
-      {:base16, "1.0.0", override: true}
-      # end of erlcloud's deps
-=======
       {:gpb, "4.19.7", override: true, runtime: false},
       {:hackney, github: "emqx/hackney", tag: "1.18.1-1", override: true}
->>>>>>> 34afa162
     ] ++
       emqx_apps(profile_info, version) ++
       enterprise_deps(profile_info) ++ bcrypt_dep() ++ jq_dep() ++ quicer_dep()
   end
 
   defp emqx_apps(profile_info, version) do
-    apps = community_apps() ++ enterprise_apps(profile_info)
+    apps = umbrella_apps() ++ enterprise_apps(profile_info)
     set_emqx_app_system_env(apps, profile_info, version)
   end
 
-<<<<<<< HEAD
-  defp community_apps() do
-    community_app_paths()
-=======
   defp umbrella_apps() do
     enterprise_apps = enterprise_umbrella_apps()
 
     "apps/*"
     |> Path.wildcard()
->>>>>>> 34afa162
     |> Enum.map(fn path ->
       app =
         path
@@ -144,9 +127,6 @@
   end
 
   defp enterprise_apps(_profile_info = %{edition_type: :enterprise}) do
-<<<<<<< HEAD
-    enterprise_app_paths()
-=======
     umbrella_apps =
       Enum.map(enterprise_umbrella_apps(), fn app_name ->
         path = "apps/#{app_name}"
@@ -156,7 +136,6 @@
     "lib-ee/*"
     |> Path.wildcard()
     |> Enum.filter(&File.dir?/1)
->>>>>>> 34afa162
     |> Enum.map(fn path ->
       app =
         path
@@ -172,28 +151,6 @@
     []
   end
 
-<<<<<<< HEAD
-  defp community_app_paths() do
-    "apps/*"
-    |> Path.wildcard()
-    |> Enum.filter(&File.dir?/1)
-    |> Enum.reject(&File.exists?(Path.join(&1, "BSL.txt")))
-  end
-
-  defp enterprise_app_paths() do
-    lib_ee_paths =
-      "lib-ee/*"
-      |> Path.wildcard()
-      |> Enum.filter(&File.dir?/1)
-
-    apps_paths =
-      "apps/*"
-      |> Path.wildcard()
-      |> Enum.filter(&File.dir?/1)
-      |> Enum.filter(&File.exists?(Path.join(&1, "BSL.txt")))
-
-    lib_ee_paths ++ apps_paths
-=======
   # need to remove those when listing `/apps/`...
   defp enterprise_umbrella_apps() do
     MapSet.new([
@@ -211,9 +168,10 @@
       :emqx_bridge_redis,
       :emqx_bridge_rocketmq,
       :emqx_bridge_tdengine,
-      :emqx_bridge_timescale
+      :emqx_bridge_timescale,
+      :emqx_ft,
+      :emqx_s3
     ])
->>>>>>> 34afa162
   end
 
   defp enterprise_deps(_profile_info = %{edition_type: :enterprise}) do
@@ -401,10 +359,6 @@
           emqx_ee_conf: :load,
           emqx_ee_connector: :permanent,
           emqx_ee_bridge: :permanent,
-<<<<<<< HEAD
-          emqx_s3: :permanent,
-          emqx_ft: :permanent
-=======
           emqx_bridge_kafka: :permanent,
           emqx_bridge_gcp_pubsub: :permanent,
           emqx_bridge_cassandra: :permanent,
@@ -421,7 +375,6 @@
           emqx_bridge_tdengine: :permanent,
           emqx_bridge_timescale: :permanent,
           emqx_ee_schema_registry: :permanent
->>>>>>> 34afa162
         ],
         else: []
       )
