--- conflicted
+++ resolved
@@ -50,8 +50,6 @@
   {datatype, string}
 ]}.
 
-<<<<<<< HEAD
-=======
 {mapping, "auth.redis.ssl.verify", "emqx_auth_redis.options", [
   {default, false},
   {datatype, {enum, [true, false]}}
@@ -76,7 +74,6 @@
   {datatype, string}
 ]}.
 
->>>>>>> 90376221
 {translation, "emqx_auth_redis.options", fun(Conf) ->
    Ssl = cuttlefish:conf_get("auth.redis.ssl.enable", Conf, false),
    Filter  = fun(Opts) -> [{K, V} || {K, V} <- Opts, V =/= undefined] end,
