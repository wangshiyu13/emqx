--- conflicted
+++ resolved
@@ -24,12 +24,8 @@
 
 -export([
     transform_bridges_v1_to_connectors_and_bridges_v2/1,
-<<<<<<< HEAD
     transform_bridge_v1_config_to_action_config/4,
     top_level_common_connector_keys/0
-=======
-    transform_bridge_v1_config_to_action_config/4
->>>>>>> e065217e
 ]).
 
 -export([roots/0, fields/1, desc/1, namespace/0, tags/0]).
@@ -168,31 +164,20 @@
         BridgeV1Conf, ConnectorName, ConnectorFields
     ).
 
-<<<<<<< HEAD
 top_level_common_connector_keys() ->
     [
-=======
-transform_bridge_v1_config_to_action_config(
-    BridgeV1Conf, ConnectorName, ConnectorFields
-) ->
-    TopKeys = [
->>>>>>> e065217e
         <<"enable">>,
         <<"connector">>,
         <<"local_topic">>,
         <<"resource_opts">>,
         <<"description">>,
         <<"parameters">>
-<<<<<<< HEAD
     ].
 
 transform_bridge_v1_config_to_action_config(
     BridgeV1Conf, ConnectorName, ConnectorFields
 ) ->
     TopKeys = top_level_common_connector_keys(),
-=======
-    ],
->>>>>>> e065217e
     TopKeysMap = maps:from_keys(TopKeys, true),
     %% Remove connector fields
     ActionMap0 = lists:foldl(
@@ -375,13 +360,12 @@
 desc(_) ->
     undefined.
 
-<<<<<<< HEAD
 common_fields() ->
     [
         {enable, mk(boolean(), #{desc => ?DESC("config_enable"), default => true})},
         {description, emqx_schema:description_schema()}
     ].
-=======
+
 resource_opts_fields() ->
     resource_opts_fields(_Overrides = []).
 
@@ -399,7 +383,6 @@
         fun({Key, _Sc}) -> lists:member(Key, ConnectorROFields) end,
         emqx_resource_schema:create_opts(Overrides)
     ).
->>>>>>> e065217e
 
 %%======================================================================================
 %% Helper Functions
