%%--------------------------------------------------------------------
%% Copyright (c) 2020-2021 EMQ Technologies Co., Ltd. All Rights Reserved.
%%
%% Licensed under the Apache License, Version 2.0 (the "License");
%% you may not use this file except in compliance with the License.
%% You may obtain a copy of the License at
%%
%%     http://www.apache.org/licenses/LICENSE-2.0
%%
%% Unless required by applicable law or agreed to in writing, software
%% distributed under the License is distributed on an "AS IS" BASIS,
%% WITHOUT WARRANTIES OR CONDITIONS OF ANY KIND, either express or implied.
%% See the License for the specific language governing permissions and
%% limitations under the License.
%%--------------------------------------------------------------------

-module(emqx_mgmt).

-include("emqx_mgmt.hrl").

-include_lib("stdlib/include/qlc.hrl").
-include_lib("emqx/include/emqx.hrl").
-include_lib("emqx/include/emqx_mqtt.hrl").

-elvis([{elvis_style, invalid_dynamic_call, #{ignore => [emqx_mgmt]}}]).
-elvis([{elvis_style, god_modules, #{ignore => [emqx_mgmt]}}]).

%% Nodes and Brokers API
-export([ list_nodes/0
        , lookup_node/1
        , list_brokers/0
        , lookup_broker/1
        , node_info/1
        , broker_info/1
        ]).

%% Metrics and Stats
-export([ get_metrics/0
        , get_metrics/1
        , get_stats/0
        , get_stats/1
        ]).

%% Clients, Sessions
-export([ lookup_client/2
        , lookup_client/3
        , kickout_client/1
        , list_acl_cache/1
        , clean_acl_cache/1
        , clean_acl_cache/2
        , clean_acl_cache_all/0
        , clean_acl_cache_all/1
        , set_ratelimit_policy/2
        , set_quota_policy/2
        , set_keepalive/2
        ]).

-export([ clean_pem_cache/0
        , clean_pem_cache/1
        ]).

%% Internal funcs
-export([call_client/3]).

%% Subscriptions
-export([ list_subscriptions/1
        , list_subscriptions_via_topic/2
        , list_subscriptions_via_topic/3
        , lookup_subscriptions/2
        , lookup_subscriptions/3
        ]).

%% Routes
-export([ lookup_routes/1
        ]).

%% PubSub
-export([ subscribe/2
        , do_subscribe/2
        , publish/1
        , unsubscribe/2
        , do_unsubscribe/2
        ]).

%% Plugins
-export([ list_plugins/0
        , list_plugins/1
        , load_plugin/2
        , unload_plugin/2
        , reload_plugin/2
        ]).

%% Listeners
-export([ list_listeners/0
        , list_listeners/1
        , restart_listener/2
        ]).

%% Alarms
-export([ get_alarms/1
        , get_alarms/2
        , deactivate/2
        , delete_all_deactivated_alarms/0
        , delete_all_deactivated_alarms/1
        ]).

%% Banned
-export([ create_banned/1
        , delete_banned/1
        ]).

-ifndef(EMQX_ENTERPRISE).

-export([ enable_telemetry/0
        , disable_telemetry/0
        , get_telemetry_status/0
        , get_telemetry_data/0
        ]).

-endif.

%% Common Table API
-export([ item/2
        , max_row_limit/0
        ]).

-define(MAX_ROW_LIMIT, 10000).

-define(APP, emqx_management).
%%--------------------------------------------------------------------
%% Node Info
%%--------------------------------------------------------------------

list_nodes() ->
    Running = mnesia:system_info(running_db_nodes),
    Stopped = mnesia:system_info(db_nodes) -- Running,
    DownNodes = lists:map(fun stopped_node_info/1, Stopped),
    [{Node, node_info(Node)} || Node <- Running] ++ DownNodes.

lookup_node(Node) -> node_info(Node).

node_info(Node) when Node =:= node() ->
    Memory  = emqx_vm:get_memory(),
    Info = maps:from_list([{K, list_to_binary(V)} || {K, V} <- emqx_vm:loads()]),
    BrokerInfo = emqx_sys:info(),
    Info#{node              => node(),
          otp_release       => iolist_to_binary(otp_rel()),
          memory_total      => proplists:get_value(allocated, Memory),
          memory_used       => proplists:get_value(used, Memory),
          process_available => erlang:system_info(process_limit),
          process_used      => erlang:system_info(process_count),
          max_fds           => proplists:get_value(max_fds,
              lists:usort(lists:flatten(erlang:system_info(check_io)))),
          connections       => ets:info(emqx_channel, size),
          node_status       => 'Running',
          uptime            => iolist_to_binary(proplists:get_value(uptime, BrokerInfo)),
          version           => iolist_to_binary(proplists:get_value(version, BrokerInfo))
          };
node_info(Node) ->
    rpc_call(Node, node_info, [Node]).

stopped_node_info(Node) ->
    #{name => Node, node_status => 'Stopped'}.

%%--------------------------------------------------------------------
%% Brokers
%%--------------------------------------------------------------------

list_brokers() ->
    [{Node, broker_info(Node)} || Node <- ekka_mnesia:running_nodes()].

lookup_broker(Node) ->
    broker_info(Node).

broker_info(Node) when Node =:= node() ->
    Info = maps:from_list([{K, iolist_to_binary(V)} || {K, V} <- emqx_sys:info()]),
    Info#{node => Node, otp_release => iolist_to_binary(otp_rel()), node_status => 'Running'};

broker_info(Node) ->
    rpc_call(Node, broker_info, [Node]).

%%--------------------------------------------------------------------
%% Metrics and Stats
%%--------------------------------------------------------------------

get_metrics() ->
    [{Node, get_metrics(Node)} || Node <- ekka_mnesia:running_nodes()].

get_metrics(Node) when Node =:= node() ->
    emqx_metrics:all();
get_metrics(Node) ->
    rpc_call(Node, get_metrics, [Node]).

get_stats() ->
    [{Node, get_stats(Node)} || Node <- ekka_mnesia:running_nodes()].

get_stats(Node) when Node =:= node() ->
    emqx_stats:getstats();
get_stats(Node) ->
    rpc_call(Node, get_stats, [Node]).

%%--------------------------------------------------------------------
%% Clients
%%--------------------------------------------------------------------

lookup_client({clientid, ClientId}, FormatFun) ->
    lists:append([lookup_client(Node, {clientid, ClientId}, FormatFun)
        || Node <- ekka_mnesia:running_nodes()]);

lookup_client({username, Username}, FormatFun) ->
    lists:append([lookup_client(Node, {username, Username}, FormatFun)
        || Node <- ekka_mnesia:running_nodes()]).

lookup_client(Node, {clientid, ClientId}, {M,F}) when Node =:= node() ->
    lists:append(lists:map(
      fun(Key) ->
        lists:map(fun M:F/1, ets:lookup(emqx_channel_info, Key))
      end, ets:lookup(emqx_channel, ClientId)));

lookup_client(Node, {clientid, ClientId}, FormatFun) ->
    rpc_call(Node, lookup_client, [Node, {clientid, ClientId}, FormatFun]);

lookup_client(Node, {username, Username}, {M,F}) when Node =:= node() ->
    MatchSpec = [{ {'_', #{clientinfo => #{username => '$1'}}, '_'}
                 , [{'=:=','$1', Username}]
                 , ['$_']
                 }],
    lists:map(fun M:F/1, ets:select(emqx_channel_info, MatchSpec));

lookup_client(Node, {username, Username}, FormatFun) ->
    rpc_call(Node, lookup_client, [Node, {username, Username}, FormatFun]).

kickout_client(ClientId) ->
    Results = [kickout_client(Node, ClientId) || Node <- ekka_mnesia:running_nodes()],
    has_any_ok(Results).

kickout_client(Node, ClientId) when Node =:= node() ->
    emqx_cm:kick_session(ClientId);

kickout_client(Node, ClientId) ->
    rpc_call(Node, kickout_client, [Node, ClientId]).

list_acl_cache(ClientId) ->
    call_client(ClientId, list_acl_cache).

clean_acl_cache(ClientId) ->
    Results = [clean_acl_cache(Node, ClientId) || Node <- ekka_mnesia:running_nodes()],
    has_any_ok(Results).

clean_acl_cache(Node, ClientId) when Node =:= node() ->
    case emqx_cm:lookup_channels(ClientId) of
        [] ->
            {error, not_found};
        Pids when is_list(Pids) ->
            erlang:send(lists:last(Pids), clean_acl_cache),
            ok
    end;
clean_acl_cache(Node, ClientId) ->
    rpc_call(Node, clean_acl_cache, [Node, ClientId]).

clean_acl_cache_all() ->
    for_nodes(fun clean_acl_cache_all/1).

for_nodes(F) ->
    Results = [{Node, F(Node)} || Node <- ekka_mnesia:running_nodes()],
    case lists:filter(fun({_Node, Res}) -> Res =/= ok end, Results) of
        []  -> ok;
        BadNodes -> {error, BadNodes}
    end.

clean_acl_cache_all(Node) when Node =:= node() ->
    emqx_acl_cache:drain_cache();
clean_acl_cache_all(Node) ->
    rpc_call(Node, clean_acl_cache_all, [Node]).

set_ratelimit_policy(ClientId, Policy) ->
    call_client(ClientId, {ratelimit, Policy}).

set_quota_policy(ClientId, Policy) ->
    call_client(ClientId, {quota, Policy}).

<<<<<<< HEAD
set_keepalive(ClientId, Interval)when Interval >= 0 andalso Interval =< 65535 ->
    call_client(ClientId, {keepalive, Interval});
set_keepalive(_ClientId, _Interval) ->
    {error, ?ERROR2, <<"mqtt3.1.1 specification: keepalive must between 0~65535">>}.
=======
clean_pem_cache() ->
    for_nodes(fun clean_pem_cache/1).

clean_pem_cache(Node) when Node =:= node() ->
    _ = ssl_pem_cache:clear(),
    ok;
clean_pem_cache(Node) ->
    rpc_call(Node, ?FUNCTION_NAME, [Node]).
>>>>>>> f42c04d6

%% @private
call_client(ClientId, Req) ->
    Results = [call_client(Node, ClientId, Req) || Node <- ekka_mnesia:running_nodes()],
    Expected = lists:filter(fun({error, _}) -> false;
                               (_) -> true
                            end, Results),
    case Expected of
        [] -> {error, not_found};
        [Result | _] -> Result
    end.

%% @private
call_client(Node, ClientId, Req) when Node =:= node() ->
    case emqx_cm:lookup_channels(ClientId) of
        [] -> {error, not_found};
        Pids when is_list(Pids) ->
            Pid = lists:last(Pids),
            case emqx_cm:get_chan_info(ClientId, Pid) of
                #{conninfo := #{conn_mod := ConnMod}} ->
                    erlang:apply(ConnMod, call, [Pid, Req]);
                undefined -> {error, not_found}
            end
    end;
call_client(Node, ClientId, Req) ->
    rpc_call(Node, call_client, [Node, ClientId, Req]).

%%--------------------------------------------------------------------
%% Subscriptions
%%--------------------------------------------------------------------

list_subscriptions(Node) when Node =:= node() ->
    case check_row_limit([mqtt_subproperty]) of
        false -> throw(max_row_limit);
        ok    -> [item(subscription, Sub) || Sub <- ets:tab2list(mqtt_subproperty)]
    end;

list_subscriptions(Node) ->
    rpc_call(Node, list_subscriptions, [Node]).

list_subscriptions_via_topic(Topic, FormatFun) ->
    lists:append([list_subscriptions_via_topic(Node, Topic, FormatFun)
        || Node <- ekka_mnesia:running_nodes()]).


list_subscriptions_via_topic(Node, Topic, {M,F}) when Node =:= node() ->
    MatchSpec = [{{{'_', '$1'}, '_'}, [{'=:=','$1', Topic}], ['$_']}],
    erlang:apply(M, F, [ets:select(emqx_suboption, MatchSpec)]);

list_subscriptions_via_topic(Node, Topic, FormatFun) ->
    rpc_call(Node, list_subscriptions_via_topic, [Node, Topic, FormatFun]).

lookup_subscriptions(ClientId, FormatFun) ->
    lists:append([lookup_subscriptions(Node, ClientId, FormatFun) || Node <- ekka_mnesia:running_nodes()]).

lookup_subscriptions(Node, ClientId, {M, F}) when Node =:= node() ->
    Result = case ets:lookup(emqx_subid, ClientId) of
                 [] -> [];
                 [{_, Pid}] ->
                     ets:match_object(emqx_suboption, {{Pid, '_'}, '_'})
             end,
    %% format at the called node
    erlang:apply(M, F, [Result]);

lookup_subscriptions(Node, ClientId, FormatFun) ->
    rpc_call(Node, lookup_subscriptions, [Node, ClientId, FormatFun]).

%%--------------------------------------------------------------------
%% Routes
%%--------------------------------------------------------------------

lookup_routes(Topic) ->
    emqx_router:lookup_routes(Topic).

%%--------------------------------------------------------------------
%% PubSub
%%--------------------------------------------------------------------

subscribe(ClientId, TopicTables) ->
    subscribe(ekka_mnesia:running_nodes(), ClientId, TopicTables).

subscribe([Node | Nodes], ClientId, TopicTables) ->
    case rpc_call(Node, do_subscribe, [ClientId, TopicTables]) of
        {error, _} -> subscribe(Nodes, ClientId, TopicTables);
        Re -> Re
    end;

subscribe([], _ClientId, _TopicTables) ->
    {error, channel_not_found}.

do_subscribe(ClientId, TopicTables) ->
    case ets:lookup(emqx_channel, ClientId) of
        [] -> {error, channel_not_found};
        [{_, Pid}] ->
            Pid ! {subscribe, TopicTables}
    end.

%%TODO: ???
publish(Msg) ->
    emqx_metrics:inc_msg(Msg),
    emqx:publish(Msg).

unsubscribe(ClientId, Topic) ->
    unsubscribe(ekka_mnesia:running_nodes(), ClientId, Topic).

unsubscribe([Node | Nodes], ClientId, Topic) ->
    case rpc_call(Node, do_unsubscribe, [ClientId, Topic]) of
        {error, _} -> unsubscribe(Nodes, ClientId, Topic);
        Re -> Re
    end;

unsubscribe([], _ClientId, _Topic) ->
    {error, channel_not_found}.

do_unsubscribe(ClientId, Topic) ->
    case ets:lookup(emqx_channel, ClientId) of
        [] -> {error, channel_not_found};
        [{_, Pid}] ->
            Pid ! {unsubscribe, [emqx_topic:parse(Topic)]}
    end.

%%--------------------------------------------------------------------
%% Plugins
%%--------------------------------------------------------------------

list_plugins() ->
    [{Node, list_plugins(Node)} || Node <- ekka_mnesia:running_nodes()].

list_plugins(Node) when Node =:= node() ->
    emqx_plugins:list();
list_plugins(Node) ->
    rpc_call(Node, list_plugins, [Node]).

load_plugin(Node, Plugin) when Node =:= node() ->
    emqx_plugins:load(Plugin);
load_plugin(Node, Plugin) ->
    rpc_call(Node, load_plugin, [Node, Plugin]).

unload_plugin(Node, Plugin) when Node =:= node() ->
    emqx_plugins:unload(Plugin);
unload_plugin(Node, Plugin) ->
    rpc_call(Node, unload_plugin, [Node, Plugin]).

reload_plugin(Node, Plugin) when Node =:= node() ->
    emqx_plugins:reload(Plugin);
reload_plugin(Node, Plugin) ->
    rpc_call(Node, reload_plugin, [Node, Plugin]).

%%--------------------------------------------------------------------
%% Listeners
%%--------------------------------------------------------------------

list_listeners() ->
    [{Node, list_listeners(Node)} || Node <- ekka_mnesia:running_nodes()].

list_listeners(Node) when Node =:= node() ->
    Tcp = lists:map(fun({{Protocol, ListenOn}, _Pid}) ->
        #{protocol        => Protocol,
          listen_on       => ListenOn,
          identifier      => emqx_listeners:find_id_by_listen_on(ListenOn),
          acceptors       => esockd:get_acceptors({Protocol, ListenOn}),
          max_conns       => esockd:get_max_connections({Protocol, ListenOn}),
          current_conns   => esockd:get_current_connections({Protocol, ListenOn}),
          shutdown_count  => esockd:get_shutdown_count({Protocol, ListenOn})}
    end, esockd:listeners()),
    Http = lists:map(fun({Protocol, Opts}) ->
        #{protocol        => Protocol,
          listen_on       => proplists:get_value(port, Opts),
          acceptors       => maps:get(num_acceptors,
              proplists:get_value(transport_options, Opts, #{}), 0),
          max_conns       => proplists:get_value(max_connections, Opts),
          current_conns   => proplists:get_value(all_connections, Opts),
          shutdown_count  => []}
    end, ranch:info()),
    Tcp ++ Http;

list_listeners(Node) ->
    rpc_call(Node, list_listeners, [Node]).

restart_listener(Node, Identifier) when Node =:= node() ->
    emqx_listeners:restart_listener(Identifier);

restart_listener(Node, Identifier) ->
    rpc_call(Node, restart_listener, [Node, Identifier]).

%%--------------------------------------------------------------------
%% Get Alarms
%%--------------------------------------------------------------------

get_alarms(Type) ->
    [{Node, get_alarms(Node, Type)} || Node <- ekka_mnesia:running_nodes()].

get_alarms(Node, Type) when Node =:= node() ->
    add_duration_field(emqx_alarm:get_alarms(Type));
get_alarms(Node, Type) ->
    rpc_call(Node, get_alarms, [Node, Type]).

deactivate(Node, Name) when Node =:= node() ->
    emqx_alarm:deactivate(Name);
deactivate(Node, Name) ->
    rpc_call(Node, deactivate, [Node, Name]).

delete_all_deactivated_alarms() ->
    [delete_all_deactivated_alarms(Node) || Node <- ekka_mnesia:running_nodes()].

delete_all_deactivated_alarms(Node) when Node =:= node() ->
    emqx_alarm:delete_all_deactivated_alarms();
delete_all_deactivated_alarms(Node) ->
    rpc_call(Node, delete_deactivated_alarms, [Node]).

add_duration_field(Alarms) ->
    Now = erlang:system_time(microsecond),
    add_duration_field(Alarms, Now, []).

add_duration_field([], _Now, Acc) ->
    Acc;
add_duration_field([Alarm = #{activated := true, activate_at := ActivateAt} | Rest], Now, Acc) ->
    add_duration_field(Rest, Now, [Alarm#{duration => Now - ActivateAt} | Acc]);
add_duration_field([Alarm = #{activated := false,
    activate_at := ActivateAt, deactivate_at := DeactivateAt} | Rest], Now, Acc) ->
    add_duration_field(Rest, Now, [Alarm#{duration => DeactivateAt - ActivateAt} | Acc]).

%%--------------------------------------------------------------------
%% Banned API
%%--------------------------------------------------------------------

create_banned(Banned) ->
    emqx_banned:create(Banned).

delete_banned(Who) ->
    emqx_banned:delete(Who).



%%--------------------------------------------------------------------
%% Telemtry API
%%--------------------------------------------------------------------

-ifndef(EMQX_ENTERPRISE).

enable_telemetry() ->
    lists:foreach(fun enable_telemetry/1,ekka_mnesia:running_nodes()).

enable_telemetry(Node) when Node =:= node() ->
    emqx_telemetry:enable();
enable_telemetry(Node) ->
    rpc_call(Node, enable_telemetry, [Node]).

disable_telemetry() ->
    lists:foreach(fun disable_telemetry/1,ekka_mnesia:running_nodes()).

disable_telemetry(Node) when Node =:= node() ->
    emqx_telemetry:disable();
disable_telemetry(Node) ->
    rpc_call(Node, disable_telemetry, [Node]).

get_telemetry_status() ->
    [{enabled, emqx_telemetry:is_enabled()}].

get_telemetry_data() ->
    emqx_telemetry:get_telemetry().

-endif.

%%--------------------------------------------------------------------
%% Common Table API
%%--------------------------------------------------------------------

item(subscription, {{Topic, ClientId}, Options}) ->
    #{topic => Topic, clientid => ClientId, options => Options};

item(route, #route{topic = Topic, dest = Node}) ->
    #{topic => Topic, node => Node};
item(route, {Topic, Node}) ->
    #{topic => Topic, node => Node}.

%%--------------------------------------------------------------------
%% Internel Functions.
%%--------------------------------------------------------------------

rpc_call(Node, Fun, Args) ->
    case rpc:call(Node, ?MODULE, Fun, Args) of
        {badrpc, Reason} -> {error, Reason};
        Res -> Res
    end.

otp_rel() ->
    lists:concat([emqx_vm:get_otp_version(), "/", erlang:system_info(version)]).

check_row_limit(Tables) ->
    check_row_limit(Tables, max_row_limit()).

check_row_limit([], _Limit) ->
    ok;
check_row_limit([Tab | Tables], Limit) ->
    case table_size(Tab) > Limit of
        true  -> false;
        false -> check_row_limit(Tables, Limit)
    end.

max_row_limit() ->
    application:get_env(?APP, max_row_limit, ?MAX_ROW_LIMIT).

table_size(Tab) -> ets:info(Tab, size).

has_any_ok(Results) ->
    case lists:any(fun(Item) -> Item =:= ok end, Results) of
        true -> ok;
        false -> lists:last(Results)
    end.<|MERGE_RESOLUTION|>--- conflicted
+++ resolved
@@ -279,12 +279,11 @@
 set_quota_policy(ClientId, Policy) ->
     call_client(ClientId, {quota, Policy}).
 
-<<<<<<< HEAD
 set_keepalive(ClientId, Interval)when Interval >= 0 andalso Interval =< 65535 ->
     call_client(ClientId, {keepalive, Interval});
 set_keepalive(_ClientId, _Interval) ->
     {error, ?ERROR2, <<"mqtt3.1.1 specification: keepalive must between 0~65535">>}.
-=======
+
 clean_pem_cache() ->
     for_nodes(fun clean_pem_cache/1).
 
@@ -293,7 +292,6 @@
     ok;
 clean_pem_cache(Node) ->
     rpc_call(Node, ?FUNCTION_NAME, [Node]).
->>>>>>> f42c04d6
 
 %% @private
 call_client(ClientId, Req) ->
