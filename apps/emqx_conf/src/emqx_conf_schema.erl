%%--------------------------------------------------------------------
%% Copyright (c) 2021-2023 EMQ Technologies Co., Ltd. All Rights Reserved.
%%
%% Licensed under the Apache License, Version 2.0 (the "License");
%% you may not use this file except in compliance with the License.
%% You may obtain a copy of the License at
%%
%%     http://www.apache.org/licenses/LICENSE-2.0
%%
%% Unless required by applicable law or agreed to in writing, software
%% distributed under the License is distributed on an "AS IS" BASIS,
%% WITHOUT WARRANTIES OR CONDITIONS OF ANY KIND, either express or implied.
%% See the License for the specific language governing permissions and
%% limitations under the License.
%%--------------------------------------------------------------------

-module(emqx_conf_schema).

-dialyzer(no_return).
-dialyzer(no_match).
-dialyzer(no_contracts).
-dialyzer(no_unused).
-dialyzer(no_fail_call).

-include_lib("emqx/include/emqx_access_control.hrl").
-include_lib("typerefl/include/types.hrl").
-include_lib("hocon/include/hoconsc.hrl").

-type log_level() :: debug | info | notice | warning | error | critical | alert | emergency | all.
-type file() :: string().
-type cipher() :: map().

-behaviour(hocon_schema).

-reflect_type([
    log_level/0,
    file/0,
    cipher/0
]).

-export([
    namespace/0, roots/0, fields/1, translations/0, translation/1, validations/0, desc/1, tags/0
]).
-export([conf_get/2, conf_get/3, keys/2, filter/1]).

%% internal exports for `emqx_enterprise_schema' only.
-export([ensure_unicode_path/2, convert_rotation/2, log_handler_common_confs/2]).

%% Static apps which merge their configs into the merged emqx.conf
%% The list can not be made a dynamic read at run-time as it is used
%% by nodetool to generate app.<time>.config before EMQX is started
-define(MERGED_CONFIGS, [
    emqx_bridge_schema,
    emqx_retainer_schema,
    emqx_authn_schema,
    emqx_authz_schema,
    emqx_auto_subscribe_schema,
    {emqx_telemetry_schema, ce},
    emqx_modules_schema,
    emqx_plugins_schema,
    emqx_dashboard_schema,
    emqx_gateway_schema,
    emqx_prometheus_schema,
    emqx_rule_engine_schema,
    emqx_exhook_schema,
    emqx_psk_schema,
    emqx_limiter_schema,
    emqx_slow_subs_schema,
    emqx_otel_schema,
    emqx_mgmt_api_key_schema
]).
-define(INJECTING_CONFIGS, [
    emqx_authn_schema
]).

%% 1 million default ports counter
-define(DEFAULT_MAX_PORTS, 1024 * 1024).

%% root config should not have a namespace
namespace() -> undefined.

tags() ->
    [<<"EMQX">>].

roots() ->
    ok = emqx_schema_hooks:inject_from_modules(?INJECTING_CONFIGS),
    emqx_schema_high_prio_roots() ++
        [
            {"node",
                sc(
                    ?R_REF("node"),
                    #{
                        translate_to => ["emqx"]
                    }
                )},
            {"cluster",
                sc(
                    ?R_REF("cluster"),
                    #{translate_to => ["ekka"]}
                )},
            {"log",
                sc(
                    ?R_REF("log"),
                    #{
                        translate_to => ["kernel"],
                        importance => ?IMPORTANCE_HIGH
                    }
                )},
            {"rpc",
                sc(
                    ?R_REF("rpc"),
                    #{
                        translate_to => ["gen_rpc"],
                        importance => ?IMPORTANCE_LOW
                    }
                )}
        ] ++
        emqx_schema:roots(medium) ++
        emqx_schema:roots(low) ++
        lists:flatmap(fun roots/1, common_apps()).

validations() ->
    hocon_schema:validations(emqx_schema) ++
        lists:flatmap(fun hocon_schema:validations/1, common_apps()).

common_apps() ->
    Edition = emqx_release:edition(),
    lists:filtermap(
        fun
            ({N, E}) ->
                case E =:= Edition of
                    true -> {true, N};
                    false -> false
                end;
            (N) when is_atom(N) -> {true, N}
        end,
        ?MERGED_CONFIGS
    ).

fields("cluster") ->
    [
        {"name",
            sc(
                atom(),
                #{
                    mapping => "ekka.cluster_name",
                    default => emqxcl,
                    desc => ?DESC(cluster_name),
                    'readOnly' => true
                }
            )},
        {"discovery_strategy",
            sc(
                hoconsc:enum([manual, static, dns, etcd, k8s, mcast]),
                #{
                    default => manual,
                    desc => ?DESC(cluster_discovery_strategy),
                    'readOnly' => true
                }
            )},
        {"core_nodes",
            sc(
                node_array(),
                #{
                    %% This config is nerver needed (since 5.0.0)
                    importance => ?IMPORTANCE_HIDDEN,
                    mapping => "mria.core_nodes",
                    default => [],
                    'readOnly' => true,
                    desc => ?DESC(db_core_nodes)
                }
            )},
        {"autoclean",
            sc(
                emqx_schema:duration(),
                #{
                    mapping => "mria.cluster_autoclean",
                    default => <<"24h">>,
                    desc => ?DESC(cluster_autoclean),
                    'readOnly' => true
                }
            )},
        {"autoheal",
            sc(
                boolean(),
                #{
                    mapping => "mria.cluster_autoheal",
                    default => true,
                    desc => ?DESC(cluster_autoheal),
                    'readOnly' => true
                }
            )},
        {"proto_dist",
            sc(
                hoconsc:enum([inet_tcp, inet6_tcp, inet_tls]),
                #{
                    mapping => "ekka.proto_dist",
                    default => inet_tcp,
                    'readOnly' => true,
                    desc => ?DESC(cluster_proto_dist)
                }
            )},
        {"static",
            sc(
                ?R_REF(cluster_static),
                #{}
            )},
        {"mcast",
            sc(
                ?R_REF(cluster_mcast),
                #{importance => ?IMPORTANCE_HIDDEN}
            )},
        {"dns",
            sc(
                ?R_REF(cluster_dns),
                #{}
            )},
        {"etcd",
            sc(
                ?R_REF(cluster_etcd),
                #{}
            )},
        {"k8s",
            sc(
                ?R_REF(cluster_k8s),
                #{}
            )},
        {"prevent_overlapping_partitions",
            sc(
                boolean(),
                #{
                    mapping => "vm_args.-kernel prevent_overlapping_partitions",
                    desc => ?DESC(prevent_overlapping_partitions),
                    default => false,
                    importance => ?IMPORTANCE_HIDDEN
                }
            )}
    ];
fields(cluster_static) ->
    [
        {"seeds",
            sc(
                node_array(),
                #{
                    default => [],
                    desc => ?DESC(cluster_static_seeds),
                    'readOnly' => true
                }
            )}
    ];
fields(cluster_mcast) ->
    [
        {"addr",
            sc(
                string(),
                #{
                    default => <<"239.192.0.1">>,
                    desc => ?DESC(cluster_mcast_addr),
                    'readOnly' => true
                }
            )},
        {"ports",
            sc(
                hoconsc:array(integer()),
                #{
                    default => [4369, 4370],
                    'readOnly' => true,
                    desc => ?DESC(cluster_mcast_ports)
                }
            )},
        {"iface",
            sc(
                string(),
                #{
                    default => <<"0.0.0.0">>,
                    desc => ?DESC(cluster_mcast_iface),
                    'readOnly' => true
                }
            )},
        {"ttl",
            sc(
                range(0, 255),
                #{
                    default => 255,
                    desc => ?DESC(cluster_mcast_ttl),
                    'readOnly' => true
                }
            )},
        {"loop",
            sc(
                boolean(),
                #{
                    default => true,
                    desc => ?DESC(cluster_mcast_loop),
                    'readOnly' => true
                }
            )},
        {"sndbuf",
            sc(
                emqx_schema:bytesize(),
                #{
                    default => <<"16KB">>,
                    desc => ?DESC(cluster_mcast_sndbuf),
                    'readOnly' => true
                }
            )},
        {"recbuf",
            sc(
                emqx_schema:bytesize(),
                #{
                    default => <<"16KB">>,
                    desc => ?DESC(cluster_mcast_recbuf),
                    'readOnly' => true
                }
            )},
        {"buffer",
            sc(
                emqx_schema:bytesize(),
                #{
                    default => <<"32KB">>,
                    desc => ?DESC(cluster_mcast_buffer),
                    'readOnly' => true
                }
            )}
    ];
fields(cluster_dns) ->
    [
        {"name",
            sc(
                string(),
                #{
                    default => <<"localhost">>,
                    desc => ?DESC(cluster_dns_name),
                    'readOnly' => true
                }
            )},
        {"record_type",
            sc(
                hoconsc:enum([a, srv]),
                #{
                    default => a,
                    desc => ?DESC(cluster_dns_record_type),
                    'readOnly' => true
                }
            )}
    ];
fields(cluster_etcd) ->
    [
        {"server",
            sc(
                emqx_schema:comma_separated_list(),
                #{
                    desc => ?DESC(cluster_etcd_server),
                    'readOnly' => true
                }
            )},
        {"prefix",
            sc(
                string(),
                #{
                    default => <<"emqxcl">>,
                    desc => ?DESC(cluster_etcd_prefix),
                    'readOnly' => true
                }
            )},
        {"node_ttl",
            sc(
                emqx_schema:duration(),
                #{
                    default => <<"1m">>,
                    'readOnly' => true,
                    desc => ?DESC(cluster_etcd_node_ttl)
                }
            )},
        {"ssl_options",
            sc(
                ?R_REF(emqx_schema, "ssl_client_opts"),
                #{
                    desc => ?DESC(cluster_etcd_ssl),
                    aliases => [ssl],
                    'readOnly' => true
                }
            )}
    ];
fields(cluster_k8s) ->
    [
        {"apiserver",
            sc(
                string(),
                #{
                    default => <<"https://kubernetes.default.svc:443">>,
                    desc => ?DESC(cluster_k8s_apiserver),
                    'readOnly' => true
                }
            )},
        {"service_name",
            sc(
                string(),
                #{
                    default => <<"emqx">>,
                    desc => ?DESC(cluster_k8s_service_name),
                    'readOnly' => true
                }
            )},
        {"address_type",
            sc(
                hoconsc:enum([ip, dns, hostname]),
                #{
                    default => ip,
                    desc => ?DESC(cluster_k8s_address_type),
                    'readOnly' => true
                }
            )},
        {"namespace",
            sc(
                string(),
                #{
                    default => <<"default">>,
                    desc => ?DESC(cluster_k8s_namespace),
                    'readOnly' => true
                }
            )},
        {"suffix",
            sc(
                string(),
                #{
                    default => <<"pod.local">>,
                    'readOnly' => true,
                    desc => ?DESC(cluster_k8s_suffix)
                }
            )}
    ];
fields("node") ->
    [
        {"name",
            sc(
                string(),
                #{
                    default => <<"emqx@127.0.0.1">>,
                    'readOnly' => true,
                    importance => ?IMPORTANCE_HIGH,
                    desc => ?DESC(node_name)
                }
            )},
        {"cookie",
            sc(
                string(),
                #{
                    mapping => "vm_args.-setcookie",
                    required => true,
                    'readOnly' => true,
                    sensitive => true,
                    desc => ?DESC(node_cookie),
                    importance => ?IMPORTANCE_HIGH,
                    converter => fun emqx_schema:password_converter/2
                }
            )},
        {"process_limit",
            sc(
                range(1024, 134217727),
                #{
                    %% deprecated make sure it's disappeared in raw_conf user(HTTP API)
                    %% but still in vm.args via translation/1
                    %% ProcessLimit is always equal to MaxPort * 2 when translation/1.
                    deprecated => true,
                    desc => ?DESC(process_limit),
                    importance => ?IMPORTANCE_HIDDEN,
                    'readOnly' => true
                }
            )},
        {"max_ports",
            sc(
                range(1024, 134217727),
                #{
                    mapping => "vm_args.+Q",
                    desc => ?DESC(max_ports),
                    default => ?DEFAULT_MAX_PORTS,
                    importance => ?IMPORTANCE_HIGH,
                    'readOnly' => true
                }
            )},
        {"dist_buffer_size",
            sc(
                range(1, 2097151),
                #{
                    mapping => "vm_args.+zdbbl",
                    desc => ?DESC(dist_buffer_size),
                    default => 8192,
                    importance => ?IMPORTANCE_LOW,
                    'readOnly' => true
                }
            )},
        {"max_ets_tables",
            sc(
                pos_integer(),
                #{
                    mapping => "vm_args.+e",
                    desc => ?DESC(max_ets_tables),
                    default => 262144,
                    importance => ?IMPORTANCE_HIDDEN,
                    'readOnly' => true
                }
            )},
        {"data_dir",
            sc(
                string(),
                #{
                    required => true,
                    'readOnly' => true,
                    mapping => "emqx.data_dir",
                    %% for now, it's tricky to use a different data_dir
                    %% otherwise data paths in cluster config may differ
                    %% TODO: change configurable data file paths to relative
                    importance => ?IMPORTANCE_LOW,
                    desc => ?DESC(node_data_dir)
                }
            )},
        {"config_files",
            sc(
                hoconsc:array(string()),
                #{
                    mapping => "emqx.config_files",
                    importance => ?IMPORTANCE_HIDDEN,
                    required => false,
                    'readOnly' => true
                }
            )},
        {"global_gc_interval",
            sc(
                hoconsc:union([disabled, emqx_schema:duration()]),
                #{
                    mapping => "emqx_machine.global_gc_interval",
                    default => <<"15m">>,
                    desc => ?DESC(node_global_gc_interval),
                    importance => ?IMPORTANCE_LOW,
                    'readOnly' => true
                }
            )},
        {"crash_dump_file",
            sc(
                file(),
                #{
                    mapping => "vm_args.-env ERL_CRASH_DUMP",
                    desc => ?DESC(node_crash_dump_file),
                    default => crash_dump_file_default(),
                    importance => ?IMPORTANCE_HIDDEN,
                    converter => fun ensure_unicode_path/2,
                    'readOnly' => true
                }
            )},
        {"crash_dump_seconds",
            sc(
                emqx_schema:timeout_duration_s(),
                #{
                    mapping => "vm_args.-env ERL_CRASH_DUMP_SECONDS",
                    default => <<"30s">>,
                    desc => ?DESC(node_crash_dump_seconds),
                    importance => ?IMPORTANCE_HIDDEN,
                    'readOnly' => true
                }
            )},
        {"crash_dump_bytes",
            sc(
                emqx_schema:bytesize(),
                #{
                    mapping => "vm_args.-env ERL_CRASH_DUMP_BYTES",
                    default => <<"100MB">>,
                    desc => ?DESC(node_crash_dump_bytes),
                    importance => ?IMPORTANCE_HIDDEN,
                    'readOnly' => true
                }
            )},
        {"dist_net_ticktime",
            sc(
                emqx_schema:timeout_duration_s(),
                #{
                    mapping => "vm_args.-kernel net_ticktime",
                    default => <<"2m">>,
                    'readOnly' => true,
                    importance => ?IMPORTANCE_HIDDEN,
                    desc => ?DESC(node_dist_net_ticktime)
                }
            )},
        {"backtrace_depth",
            sc(
                integer(),
                #{
                    mapping => "emqx_machine.backtrace_depth",
                    default => 23,
                    'readOnly' => true,
                    importance => ?IMPORTANCE_HIDDEN,
                    desc => ?DESC(node_backtrace_depth)
                }
            )},
        {"applications",
            sc(
                emqx_schema:comma_separated_atoms(),
                #{
                    mapping => "emqx_machine.applications",
                    default => <<"">>,
                    'readOnly' => true,
                    importance => ?IMPORTANCE_HIDDEN,
                    desc => ?DESC(node_applications)
                }
            )},
        {"etc_dir",
            sc(
                string(),
                #{
                    desc => ?DESC(node_etc_dir),
                    'readOnly' => true,
                    importance => ?IMPORTANCE_HIDDEN,
                    deprecated => {since, "5.0.8"}
                }
            )},
        {"cluster_call",
            sc(
                ?R_REF("cluster_call"),
                #{
                    'readOnly' => true,
                    importance => ?IMPORTANCE_HIDDEN
                }
            )},
        {"db_backend",
            sc(
                hoconsc:enum([mnesia, rlog]),
                #{
                    mapping => "mria.db_backend",
                    default => rlog,
                    'readOnly' => true,
                    importance => ?IMPORTANCE_HIDDEN,
                    desc => ?DESC(db_backend)
                }
            )},
        {"role",
            sc(
                hoconsc:enum([core, replicant]),
                #{
                    mapping => "mria.node_role",
                    default => core,
                    'readOnly' => true,
                    importance => ?IMPORTANCE_HIGH,
                    aliases => [db_role],
                    desc => ?DESC(db_role)
                }
            )},
        {"rpc_module",
            sc(
                hoconsc:enum([gen_rpc, rpc]),
                #{
                    mapping => "mria.rlog_rpc_module",
                    default => gen_rpc,
                    'readOnly' => true,
                    importance => ?IMPORTANCE_HIDDEN,
                    desc => ?DESC(db_rpc_module)
                }
            )},
        {"tlog_push_mode",
            sc(
                hoconsc:enum([sync, async]),
                #{
                    mapping => "mria.tlog_push_mode",
                    default => async,
                    'readOnly' => true,
                    deprecated => {since, "5.2.0"},
                    importance => ?IMPORTANCE_HIDDEN,
                    desc => ?DESC(db_tlog_push_mode)
                }
            )},
        {"default_shard_transport",
            sc(
                hoconsc:enum([gen_rpc, distr]),
                #{
                    mapping => "mria.shard_transport",
                    importance => ?IMPORTANCE_HIDDEN,
                    default => gen_rpc,
                    desc => ?DESC(db_default_shard_transport)
                }
            )},
        {"shard_transports",
            sc(
                map(shard, hoconsc:enum([gen_rpc, distr])),
                #{
                    desc => ?DESC(db_shard_transports),
                    importance => ?IMPORTANCE_HIDDEN,
                    mapping => "emqx_machine.custom_shard_transports",
                    default => #{}
                }
            )},
        {"default_bootstrap_batch_size",
            sc(
                pos_integer(),
                #{
                    mapping => "mria.bootstrap_batch_size",
                    importance => ?IMPORTANCE_HIDDEN,
                    default => 500,
                    desc => ?DESC(db_default_bootstrap_batch_size)
                }
            )},
        {"broker_pool_size",
            sc(
                pos_integer(),
                #{
                    importance => ?IMPORTANCE_HIDDEN,
                    default => emqx_vm:schedulers() * 2,
                    'readOnly' => true,
                    desc => ?DESC(node_broker_pool_size)
                }
            )},
        {"generic_pool_size",
            sc(
                pos_integer(),
                #{
                    importance => ?IMPORTANCE_HIDDEN,
                    default => emqx_vm:schedulers(),
                    'readOnly' => true,
                    desc => ?DESC(node_generic_pool_size)
                }
            )},
        {"channel_cleanup_batch_size",
            sc(
                pos_integer(),
                #{
                    importance => ?IMPORTANCE_HIDDEN,
                    default => 100_000,
                    desc => ?DESC(node_channel_cleanup_batch_size)
                }
            )}
    ];
fields("cluster_call") ->
    [
        {"retry_interval",
            sc(
                emqx_schema:duration(),
                #{
                    desc => ?DESC(cluster_call_retry_interval),
                    default => <<"1m">>
                }
            )},
        {"max_history",
            sc(
                range(100, 10240),
                #{
                    desc => ?DESC(cluster_call_max_history),
                    default => 1024
                }
            )},
        {"cleanup_interval",
            sc(
                emqx_schema:duration(),
                #{
                    desc => ?DESC(cluster_call_cleanup_interval),
                    default => <<"24h">>
                }
            )}
    ];
fields("rpc") ->
    [
        {"mode",
            sc(
                hoconsc:enum([sync, async]),
                #{
                    default => async,
                    desc => ?DESC(rpc_mode)
                }
            )},
        {"protocol",
            sc(
                hoconsc:enum([tcp, ssl]),
                #{
                    mapping => "gen_rpc.driver",
                    aliases => [driver],
                    default => tcp,
                    desc => ?DESC(rpc_driver)
                }
            )},
        {"async_batch_size",
            sc(
                integer(),
                #{
                    mapping => "gen_rpc.max_batch_size",
                    default => 256,
                    desc => ?DESC(rpc_async_batch_size)
                }
            )},
        {"port_discovery",
            sc(
                hoconsc:enum([manual, stateless]),
                #{
                    mapping => "gen_rpc.port_discovery",
                    default => stateless,
                    desc => ?DESC(rpc_port_discovery)
                }
            )},
        {"tcp_server_port",
            sc(
                integer(),
                #{
                    mapping => "gen_rpc.tcp_server_port",
                    default => 5369,
                    desc => ?DESC(rpc_tcp_server_port)
                }
            )},
        {"ssl_server_port",
            sc(
                integer(),
                #{
                    mapping => "gen_rpc.ssl_server_port",
                    default => 5369,
                    desc => ?DESC(rpc_ssl_server_port)
                }
            )},
        {"tcp_client_num",
            sc(
                range(1, 256),
                #{
                    default => 10,
                    desc => ?DESC(rpc_tcp_client_num)
                }
            )},
        {"connect_timeout",
            sc(
                emqx_schema:duration(),
                #{
                    mapping => "gen_rpc.connect_timeout",
                    default => <<"5s">>,
                    desc => ?DESC(rpc_connect_timeout)
                }
            )},
        {"certfile",
            sc(
                file(),
                #{
                    mapping => "gen_rpc.certfile",
                    converter => fun ensure_unicode_path/2,
                    desc => ?DESC(rpc_certfile)
                }
            )},
        {"keyfile",
            sc(
                file(),
                #{
                    mapping => "gen_rpc.keyfile",
                    converter => fun ensure_unicode_path/2,
                    desc => ?DESC(rpc_keyfile)
                }
            )},
        {"cacertfile",
            sc(
                file(),
                #{
                    mapping => "gen_rpc.cacertfile",
                    converter => fun ensure_unicode_path/2,
                    desc => ?DESC(rpc_cacertfile)
                }
            )},
        {"send_timeout",
            sc(
                emqx_schema:duration(),
                #{
                    mapping => "gen_rpc.send_timeout",
                    default => <<"5s">>,
                    desc => ?DESC(rpc_send_timeout)
                }
            )},
        {"authentication_timeout",
            sc(
                emqx_schema:duration(),
                #{
                    mapping => "gen_rpc.authentication_timeout",
                    default => <<"5s">>,
                    desc => ?DESC(rpc_authentication_timeout)
                }
            )},
        {"call_receive_timeout",
            sc(
                emqx_schema:duration(),
                #{
                    mapping => "gen_rpc.call_receive_timeout",
                    default => <<"15s">>,
                    desc => ?DESC(rpc_call_receive_timeout)
                }
            )},
        {"socket_keepalive_idle",
            sc(
                emqx_schema:timeout_duration_s(),
                #{
                    mapping => "gen_rpc.socket_keepalive_idle",
                    default => <<"15m">>,
                    desc => ?DESC(rpc_socket_keepalive_idle)
                }
            )},
        {"socket_keepalive_interval",
            sc(
                emqx_schema:timeout_duration_s(),
                #{
                    mapping => "gen_rpc.socket_keepalive_interval",
                    default => <<"75s">>,
                    desc => ?DESC(rpc_socket_keepalive_interval)
                }
            )},
        {"socket_keepalive_count",
            sc(
                integer(),
                #{
                    mapping => "gen_rpc.socket_keepalive_count",
                    default => 9,
                    desc => ?DESC(rpc_socket_keepalive_count)
                }
            )},
        {"socket_sndbuf",
            sc(
                emqx_schema:bytesize(),
                #{
                    mapping => "gen_rpc.socket_sndbuf",
                    default => <<"1MB">>,
                    desc => ?DESC(rpc_socket_sndbuf)
                }
            )},
        {"socket_recbuf",
            sc(
                emqx_schema:bytesize(),
                #{
                    mapping => "gen_rpc.socket_recbuf",
                    default => <<"1MB">>,
                    desc => ?DESC(rpc_socket_recbuf)
                }
            )},
        {"socket_buffer",
            sc(
                emqx_schema:bytesize(),
                #{
                    mapping => "gen_rpc.socket_buffer",
                    default => <<"1MB">>,
                    desc => ?DESC(rpc_socket_buffer)
                }
            )},
        {"insecure_fallback",
            sc(
                boolean(),
                #{
                    mapping => "gen_rpc.insecure_auth_fallback_allowed",
                    default => true,
                    desc => ?DESC(rpc_insecure_fallback)
                }
            )}
    ];
fields("log") ->
    [
        {"console",
            sc(?R_REF("console_handler"), #{
                aliases => [console_handler],
                importance => ?IMPORTANCE_HIGH
            })},
        {"file",
            sc(
                ?UNION([
                    ?R_REF("log_file_handler"),
                    ?MAP(handler_name, ?R_REF("log_file_handler"))
                ]),
                #{
                    desc => ?DESC("log_file_handlers"),
                    converter => fun ensure_file_handlers/2,
                    default => #{<<"level">> => <<"warning">>},
                    aliases => [file_handlers],
                    importance => ?IMPORTANCE_HIGH
                }
            )}
    ];
fields("console_handler") ->
    log_handler_common_confs(console, #{});
fields("log_file_handler") ->
    [
        {"path",
            sc(
                file(),
                #{
                    desc => ?DESC("log_file_handler_file"),
                    default => <<"${EMQX_LOG_DIR}/emqx.log">>,
                    aliases => [file, to],
                    importance => ?IMPORTANCE_HIGH,
                    converter => fun(Path, Opts) ->
                        emqx_schema:naive_env_interpolation(ensure_unicode_path(Path, Opts))
                    end
                }
            )},
        {"rotation_count",
            sc(
                range(1, 128),
                #{
                    aliases => [rotation],
                    default => 10,
                    converter => fun convert_rotation/2,
                    desc => ?DESC("log_rotation_count"),
                    importance => ?IMPORTANCE_MEDIUM
                }
            )},
        {"rotation_size",
            sc(
                hoconsc:union([infinity, emqx_schema:bytesize()]),
                #{
                    default => <<"50MB">>,
                    desc => ?DESC("log_file_handler_max_size"),
                    aliases => [max_size],
                    importance => ?IMPORTANCE_MEDIUM
                }
            )}
    ] ++ log_handler_common_confs(file, #{});
<<<<<<< HEAD
fields("log_audit_handler") ->
    [
        {"level",
            sc(
                log_level(),
                #{
                    default => info,
                    desc => ?DESC("audit_handler_level"),
                    importance => ?IMPORTANCE_HIDDEN
                }
            )},
        {"path",
            sc(
                file(),
                #{
                    desc => ?DESC("audit_file_handler_path"),
                    default => <<"${EMQX_LOG_DIR}/audit.log">>,
                    importance => ?IMPORTANCE_HIGH,
                    converter => fun(Path, Opts) ->
                        emqx_schema:naive_env_interpolation(ensure_unicode_path(Path, Opts))
                    end
                }
            )},
        {"rotation_count",
            sc(
                range(1, 128),
                #{
                    default => 10,
                    converter => fun convert_rotation/2,
                    desc => ?DESC("log_rotation_count"),
                    importance => ?IMPORTANCE_MEDIUM
                }
            )},
        {"rotation_size",
            sc(
                hoconsc:union([infinity, emqx_schema:bytesize()]),
                #{
                    default => <<"50MB">>,
                    desc => ?DESC("log_file_handler_max_size"),
                    importance => ?IMPORTANCE_MEDIUM
                }
            )}
    ] ++
        %% Only support json
        lists:keydelete(
            "level",
            1,
            lists:keydelete(
                "formatter",
                1,
                log_handler_common_confs(file, #{})
            )
        );
=======
>>>>>>> e9785a68
fields("log_overload_kill") ->
    [
        {"enable",
            sc(
                boolean(),
                #{
                    default => true,
                    desc => ?DESC("log_overload_kill_enable")
                }
            )},
        {"mem_size",
            sc(
                emqx_schema:bytesize(),
                #{
                    default => <<"30MB">>,
                    desc => ?DESC("log_overload_kill_mem_size")
                }
            )},
        {"qlen",
            sc(
                pos_integer(),
                #{
                    default => 20000,
                    desc => ?DESC("log_overload_kill_qlen")
                }
            )},
        {"restart_after",
            sc(
                hoconsc:union([emqx_schema:timeout_duration_ms(), infinity]),
                #{
                    default => <<"5s">>,
                    desc => ?DESC("log_overload_kill_restart_after")
                }
            )}
    ];
fields("log_burst_limit") ->
    [
        {"enable",
            sc(
                boolean(),
                #{
                    default => true,
                    desc => ?DESC("log_burst_limit_enable")
                }
            )},
        {"max_count",
            sc(
                pos_integer(),
                #{
                    default => 10000,
                    desc => ?DESC("log_burst_limit_max_count")
                }
            )},
        {"window_time",
            sc(
                emqx_schema:duration(),
                #{
                    default => <<"1s">>,
                    desc => ?DESC("log_burst_limit_window_time")
                }
            )}
    ];
fields("authorization") ->
    emqx_schema:authz_fields() ++
        emqx_authz_schema:authz_fields().

desc("cluster") ->
    ?DESC("desc_cluster");
desc(cluster_static) ->
    ?DESC("desc_cluster_static");
desc(cluster_mcast) ->
    ?DESC("desc_cluster_mcast");
desc(cluster_dns) ->
    ?DESC("desc_cluster_dns");
desc(cluster_etcd) ->
    ?DESC("desc_cluster_etcd");
desc(cluster_k8s) ->
    ?DESC("desc_cluster_k8s");
desc("node") ->
    ?DESC("desc_node");
desc("cluster_call") ->
    ?DESC("desc_cluster_call");
desc("rpc") ->
    ?DESC("desc_rpc");
desc("log") ->
    ?DESC("desc_log");
desc("console_handler") ->
    ?DESC("desc_console_handler");
desc("log_file_handler") ->
    ?DESC("desc_log_file_handler");
desc("log_rotation") ->
    ?DESC("desc_log_rotation");
desc("log_overload_kill") ->
    ?DESC("desc_log_overload_kill");
desc("log_burst_limit") ->
    ?DESC("desc_log_burst_limit");
desc("authorization") ->
    ?DESC("desc_authorization");
desc(_) ->
    undefined.

translations() -> ["ekka", "kernel", "emqx", "gen_rpc", "prometheus", "vm_args"].

translation("ekka") ->
    [{"cluster_discovery", fun tr_cluster_discovery/1}];
translation("kernel") ->
    [
        {"logger_level", fun emqx_config_logger:tr_level/1},
        {"logger", fun emqx_config_logger:tr_handlers/1},
        {"error_logger", fun(_) -> silent end}
    ];
translation("emqx") ->
    [
        {"config_files", fun tr_config_files/1},
        {"cluster_override_conf_file", fun tr_cluster_override_conf_file/1},
        {"local_override_conf_file", fun tr_local_override_conf_file/1},
        {"cluster_hocon_file", fun tr_cluster_hocon_file/1}
    ];
translation("gen_rpc") ->
    [{"default_client_driver", fun tr_default_config_driver/1}];
translation("prometheus") ->
    [
        {"collectors", fun tr_prometheus_collectors/1}
    ];
translation("vm_args") ->
    [
        {"+P", fun tr_vm_args_process_limit/1}
    ].

tr_vm_args_process_limit(Conf) ->
    2 * conf_get("node.max_ports", Conf, ?DEFAULT_MAX_PORTS).

tr_prometheus_collectors(Conf) ->
    [
        %% builtin collectors
        prometheus_boolean,
        prometheus_counter,
        prometheus_gauge,
        prometheus_histogram,
        prometheus_quantile_summary,
        prometheus_summary,
        %% emqx collectors
        emqx_prometheus,
        emqx_prometheus_mria
        %% builtin vm collectors
        | tr_vm_dist_collector(Conf) ++
            tr_mnesia_collector(Conf) ++
            tr_vm_statistics_collector(Conf) ++
            tr_vm_system_info_collector(Conf) ++
            tr_vm_memory_collector(Conf) ++
            tr_vm_msacc_collector(Conf)
    ].

tr_vm_dist_collector(Conf) ->
    Enabled = conf_get("prometheus.vm_dist_collector", Conf, disabled),
    collector_enabled(Enabled, prometheus_vm_dist_collector).

tr_mnesia_collector(Conf) ->
    Enabled = conf_get("prometheus.mnesia_collector", Conf, disabled),
    collector_enabled(Enabled, prometheus_mnesia_collector).

tr_vm_statistics_collector(Conf) ->
    Enabled = conf_get("prometheus.vm_statistics_collector", Conf, disabled),
    collector_enabled(Enabled, prometheus_vm_statistics_collector).

tr_vm_system_info_collector(Conf) ->
    Enabled = conf_get("prometheus.vm_system_info_collector", Conf, disabled),
    collector_enabled(Enabled, prometheus_vm_system_info_collector).

tr_vm_memory_collector(Conf) ->
    Enabled = conf_get("prometheus.vm_memory_collector", Conf, disabled),
    collector_enabled(Enabled, prometheus_vm_memory_collector).

tr_vm_msacc_collector(Conf) ->
    Enabled = conf_get("prometheus.vm_msacc_collector", Conf, disabled),
    collector_enabled(Enabled, prometheus_vm_msacc_collector).

collector_enabled(enabled, Collector) -> [Collector];
collector_enabled(disabled, _) -> [].

tr_default_config_driver(Conf) ->
    conf_get("rpc.driver", Conf).

tr_config_files(_Conf) ->
    case os:getenv("EMQX_ETC_DIR") of
        false ->
            %% testing, or running emqx app as deps
            [filename:join([code:lib_dir(emqx), "etc", "emqx.conf"])];
        Dir ->
            [filename:join([Dir, "emqx.conf"])]
    end.

tr_cluster_override_conf_file(Conf) ->
    tr_conf_file(Conf, "cluster-override.conf").

tr_local_override_conf_file(Conf) ->
    tr_conf_file(Conf, "local-override.conf").

tr_cluster_hocon_file(Conf) ->
    tr_conf_file(Conf, "cluster.hocon").

tr_conf_file(Conf, Filename) ->
    DataDir = conf_get("node.data_dir", Conf),
    %% assert, this config is not nullable
    [_ | _] = DataDir,
    filename:join([DataDir, "configs", Filename]).

tr_cluster_discovery(Conf) ->
    Strategy = conf_get("cluster.discovery_strategy", Conf),
    {Strategy, filter(cluster_options(Strategy, Conf))}.

log_handler_common_confs(Handler, Default) ->
    %% we rarely support dynamic defaults like this
    %% for this one, we have build-time default the same as runtime default
    %% so it's less tricky
    EnableValues =
        case Handler of
            console -> ["console", "both"];
            file -> ["file", "both", "", false]
        end,
    EnvValue = os:getenv("EMQX_DEFAULT_LOG_HANDLER"),
    Enable = lists:member(EnvValue, EnableValues),
    LevelDesc = maps:get(level_desc, Default, "common_handler_level"),
    [
        {"level",
            sc(
                log_level(),
                #{
                    default => maps:get(level, Default, warning),
                    desc => ?DESC(LevelDesc),
                    importance => ?IMPORTANCE_HIGH
                }
            )},
        {"enable",
            sc(
                boolean(),
                #{
                    default => Enable,
                    desc => ?DESC("common_handler_enable"),
                    importance => ?IMPORTANCE_MEDIUM
                }
            )},
        {"formatter",
            sc(
                hoconsc:enum([text, json]),
                #{
                    default => maps:get(formatter, Default, text),
                    desc => ?DESC("common_handler_formatter"),
                    importance => ?IMPORTANCE_MEDIUM
                }
            )},
        {"time_offset",
            sc(
                string(),
                #{
                    default => <<"system">>,
                    desc => ?DESC("common_handler_time_offset"),
                    validator => fun validate_time_offset/1,
                    importance => ?IMPORTANCE_LOW
                }
            )},
        {"chars_limit",
            sc(
                hoconsc:union([unlimited, range(100, inf)]),
                #{
                    default => unlimited,
                    desc => ?DESC("common_handler_chars_limit"),
                    importance => ?IMPORTANCE_HIDDEN
                }
            )},
        {"single_line",
            sc(
                boolean(),
                #{
                    default => true,
                    desc => ?DESC("common_handler_single_line"),
                    importance => ?IMPORTANCE_HIDDEN
                }
            )},
        {"sync_mode_qlen",
            sc(
                non_neg_integer(),
                #{
                    default => 100,
                    desc => ?DESC("common_handler_sync_mode_qlen"),
                    importance => ?IMPORTANCE_HIDDEN
                }
            )},
        {"drop_mode_qlen",
            sc(
                pos_integer(),
                #{
                    default => 3000,
                    desc => ?DESC("common_handler_drop_mode_qlen"),
                    importance => ?IMPORTANCE_HIDDEN
                }
            )},
        {"flush_qlen",
            sc(
                pos_integer(),
                #{
                    default => 8000,
                    desc => ?DESC("common_handler_flush_qlen"),
                    importance => ?IMPORTANCE_HIDDEN
                }
            )},
        {"overload_kill", sc(?R_REF("log_overload_kill"), #{importance => ?IMPORTANCE_HIDDEN})},
        {"burst_limit", sc(?R_REF("log_burst_limit"), #{importance => ?IMPORTANCE_HIDDEN})},
        {"supervisor_reports",
            sc(
                hoconsc:enum([error, progress]),
                #{
                    default => error,
                    desc => ?DESC("common_handler_supervisor_reports"),
                    importance => ?IMPORTANCE_HIDDEN
                }
            )},
        {"max_depth",
            sc(
                hoconsc:union([unlimited, non_neg_integer()]),
                #{
                    default => 100,
                    desc => ?DESC("common_handler_max_depth"),
                    importance => ?IMPORTANCE_HIDDEN
                }
            )}
    ].

crash_dump_file_default() ->
    case os:getenv("EMQX_LOG_DIR") of
        false ->
            %% testing, or running emqx app as deps
            <<"log/erl_crash.dump">>;
        Dir ->
            unicode:characters_to_binary(filename:join([Dir, "erl_crash.dump"]), utf8)
    end.

%% utils
-spec conf_get(string() | [string()], hocon:config()) -> term().
conf_get(Key, Conf) -> emqx_schema:conf_get(Key, Conf).

conf_get(Key, Conf, Default) -> emqx_schema:conf_get(Key, Conf, Default).

filter(Opts) ->
    [{K, V} || {K, V} <- Opts, V =/= undefined].

%% @private return a list of keys in a parent field
-spec keys(string(), hocon:config()) -> [string()].
keys(Parent, Conf) ->
    [binary_to_list(B) || B <- maps:keys(conf_get(Parent, Conf, #{}))].

%% types

sc(Type, Meta) -> hoconsc:mk(Type, Meta).

map(Name, Type) -> hoconsc:map(Name, Type).

cluster_options(static, Conf) ->
    [{seeds, conf_get("cluster.static.seeds", Conf, [])}];
cluster_options(mcast, Conf) ->
    {ok, Addr} = inet:parse_address(conf_get("cluster.mcast.addr", Conf)),
    {ok, Iface} = inet:parse_address(conf_get("cluster.mcast.iface", Conf)),
    Ports = conf_get("cluster.mcast.ports", Conf),
    [
        {addr, Addr},
        {ports, Ports},
        {iface, Iface},
        {ttl, conf_get("cluster.mcast.ttl", Conf, 1)},
        {loop, conf_get("cluster.mcast.loop", Conf, true)}
    ];
cluster_options(dns, Conf) ->
    [
        {name, conf_get("cluster.dns.name", Conf)},
        {type, conf_get("cluster.dns.record_type", Conf)}
    ];
cluster_options(etcd, Conf) ->
    Namespace = "cluster.etcd.ssl_options",
    SslOpts = fun(C) ->
        Options = keys(Namespace, C),
        lists:map(fun(Key) -> {to_atom(Key), conf_get([Namespace, Key], Conf)} end, Options)
    end,
    [
        {server, conf_get("cluster.etcd.server", Conf)},
        {prefix, conf_get("cluster.etcd.prefix", Conf, "emqxcl")},
        {node_ttl, conf_get("cluster.etcd.node_ttl", Conf, 60)},
        {ssl_options, filter(SslOpts(Conf))}
    ];
cluster_options(k8s, Conf) ->
    [
        {apiserver, conf_get("cluster.k8s.apiserver", Conf)},
        {service_name, conf_get("cluster.k8s.service_name", Conf)},
        {address_type, conf_get("cluster.k8s.address_type", Conf, ip)},
        {namespace, conf_get("cluster.k8s.namespace", Conf)},
        {suffix, conf_get("cluster.k8s.suffix", Conf, "")}
    ];
cluster_options(manual, _Conf) ->
    [].

to_atom(Atom) when is_atom(Atom) ->
    Atom;
to_atom(Str) when is_list(Str) ->
    list_to_atom(Str);
to_atom(Bin) when is_binary(Bin) ->
    binary_to_atom(Bin, utf8).

roots(Module) ->
    lists:map(fun({_BinName, Root}) -> Root end, hocon_schema:roots(Module)).

%% Like authentication schema, authorization schema is incomplete in emqx_schema
%% module, this function replaces the root field "authorization" with a new schema
emqx_schema_high_prio_roots() ->
    Roots = emqx_schema:roots(high),
    Authz =
        {"authorization",
            sc(
                ?R_REF("authorization"),
                #{
                    desc => ?DESC(authorization),
                    importance => ?IMPORTANCE_HIGH
                }
            )},
    lists:keyreplace("authorization", 1, Roots, Authz).

validate_time_offset(Offset) ->
    ValidTimeOffset = "^([\\-\\+][0-1][0-9]:[0-6][0-9]|system|utc)$",
    Error =
        "Invalid time offset, should be of format: +[hh]:[mm], "
        "i.e. +08:00 or -02:00",
    validator_string_re(Offset, ValidTimeOffset, Error).

validator_string_re(Val, RE, Error) ->
    try re:run(Val, RE) of
        nomatch -> {error, Error};
        _ -> ok
    catch
        _:_ -> {error, Error}
    end.

node_array() ->
    hoconsc:union([emqx_schema:comma_separated_atoms(), hoconsc:array(atom())]).

ensure_file_handlers(Conf, _Opts) ->
    FileFields = lists:flatmap(
        fun({F, Schema}) ->
            Alias = [atom_to_binary(A) || A <- maps:get(aliases, Schema, [])],
            [list_to_binary(F) | Alias]
        end,
        fields("log_file_handler")
    ),
    HandlersWithoutName = maps:with(FileFields, Conf),
    HandlersWithName = maps:without(FileFields, Conf),
    %% Make sure the handler with name is high priority than the handler without name
    emqx_utils_maps:deep_merge(#{<<"default">> => HandlersWithoutName}, HandlersWithName).

convert_rotation(undefined, _Opts) -> undefined;
convert_rotation(#{} = Rotation, _Opts) -> maps:get(<<"count">>, Rotation, 10);
convert_rotation(Count, _Opts) when is_integer(Count) -> Count.

ensure_unicode_path(undefined, _) ->
    undefined;
ensure_unicode_path(Path, #{make_serializable := true}) ->
    %% format back to serializable string
    unicode:characters_to_binary(Path, utf8);
ensure_unicode_path(Path, Opts) when is_binary(Path) ->
    case unicode:characters_to_list(Path, utf8) of
        {R, _, _} when R =:= error orelse R =:= incomplete ->
            throw({"bad_file_path_string", Path});
        PathStr ->
            ensure_unicode_path(PathStr, Opts)
    end;
ensure_unicode_path(Path, _) when is_list(Path) ->
    Path;
ensure_unicode_path(Path, _) ->
    throw({"not_string", Path}).<|MERGE_RESOLUTION|>--- conflicted
+++ resolved
@@ -1006,62 +1006,6 @@
                 }
             )}
     ] ++ log_handler_common_confs(file, #{});
-<<<<<<< HEAD
-fields("log_audit_handler") ->
-    [
-        {"level",
-            sc(
-                log_level(),
-                #{
-                    default => info,
-                    desc => ?DESC("audit_handler_level"),
-                    importance => ?IMPORTANCE_HIDDEN
-                }
-            )},
-        {"path",
-            sc(
-                file(),
-                #{
-                    desc => ?DESC("audit_file_handler_path"),
-                    default => <<"${EMQX_LOG_DIR}/audit.log">>,
-                    importance => ?IMPORTANCE_HIGH,
-                    converter => fun(Path, Opts) ->
-                        emqx_schema:naive_env_interpolation(ensure_unicode_path(Path, Opts))
-                    end
-                }
-            )},
-        {"rotation_count",
-            sc(
-                range(1, 128),
-                #{
-                    default => 10,
-                    converter => fun convert_rotation/2,
-                    desc => ?DESC("log_rotation_count"),
-                    importance => ?IMPORTANCE_MEDIUM
-                }
-            )},
-        {"rotation_size",
-            sc(
-                hoconsc:union([infinity, emqx_schema:bytesize()]),
-                #{
-                    default => <<"50MB">>,
-                    desc => ?DESC("log_file_handler_max_size"),
-                    importance => ?IMPORTANCE_MEDIUM
-                }
-            )}
-    ] ++
-        %% Only support json
-        lists:keydelete(
-            "level",
-            1,
-            lists:keydelete(
-                "formatter",
-                1,
-                log_handler_common_confs(file, #{})
-            )
-        );
-=======
->>>>>>> e9785a68
 fields("log_overload_kill") ->
     [
         {"enable",
