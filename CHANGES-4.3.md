--- conflicted
+++ resolved
@@ -22,12 +22,9 @@
 
 * Fix case where publishing to a non-existent topic alias would crash the connection [#6979]
 * Fix HTTP-API 500 error on querying the lwm2m client list on the another node [#7009]
-<<<<<<< HEAD
 * Fix the ExProto connection registry is not released after the client process abnormally exits [#6983]
-=======
 * Fix Server-KeepAlive wrongly applied on MQTT v3.0/v3.1 [#7085]
 * Fix Stomp client can not trigger `$event/client_connection` message [#7096]
->>>>>>> 3be4f30f
 
 ## v4.3.12
 ### Important changes
